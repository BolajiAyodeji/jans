#!/usr/bin/python

# The MIT License (MIT)
#
# Copyright (c) 2014 Gluu
#
# Permission is hereby granted, free of charge, to any person obtaining a copy
# of this software and associated documentation files (the "Software"), to deal
# in the Software without restriction, including without limitation the rights
# to use, copy, modify, merge, publish, distribute, sublicense, and/or sell
# copies of the Software, and to permit persons to whom the Software is
# furnished to do so, subject to the following conditions:
#
# The above copyright notice and this permission notice shall be included in all
# copies or substantial portions of the Software.
#
# THE SOFTWARE IS PROVIDED "AS IS", WITHOUT WARRANTY OF ANY KIND, EXPRESS OR
# IMPLIED, INCLUDING BUT NOT LIMITED TO THE WARRANTIES OF MERCHANTABILITY,
# FITNESS FOR A PARTICULAR PURPOSE AND NONINFRINGEMENT. IN NO EVENT SHALL THE
# AUTHORS OR COPYRIGHT HOLDERS BE LIABLE FOR ANY CLAIM, DAMAGES OR OTHER
# LIABILITY, WHETHER IN AN ACTION OF CONTRACT, TORT OR OTHERWISE, ARISING FROM,
# OUT OF OR IN CONNECTION WITH THE SOFTWARE OR THE USE OR OTHER DEALINGS IN THE
# SOFTWARE.


import os.path
import Properties
import random
import shutil
import socket
import string
import time
import uuid
import json
import traceback
import subprocess
import sys
import getopt
import hashlib
import re
import glob
import base64

from pyDes import *


class Setup(object):
    def __init__(self, install_dir=None):
        self.install_dir = install_dir

<<<<<<< HEAD
        self.oxVersion = '3.2.0-SNAPSHOT'
        self.githubBranchName = 'master'
=======
        self.oxVersion = '3.1.1-SNAPSHOT'
        self.githubBranchName = 'version_3.1.1'
>>>>>>> 7237651d

        # Used only if -w (get wars) options is given to setup.py
        self.oxauth_war = 'https://ox.gluu.org/maven/org/xdi/oxauth-server/%s/oxauth-server-%s.war' % (self.oxVersion, self.oxVersion)
        self.oxauth_rp_war = 'https://ox.gluu.org/maven/org/xdi/oxauth-rp/%s/oxauth-rp-%s.war' % (self.oxVersion, self.oxVersion)
        self.oxtrust_war = 'https://ox.gluu.org/maven/org/xdi/oxtrust-server/%s/oxtrust-server-%s.war' % (self.oxVersion, self.oxVersion)
        self.idp3_war = 'http://ox.gluu.org/maven/org/xdi/oxshibbolethIdp/%s/oxshibbolethIdp-%s.war' % (self.oxVersion, self.oxVersion)
        self.idp3_dist_jar = 'http://ox.gluu.org/maven/org/xdi/oxShibbolethStatic/%s/oxShibbolethStatic-%s.jar' % (self.oxVersion, self.oxVersion)
        self.idp3_cml_keygenerator = 'http://ox.gluu.org/maven/org/xdi/oxShibbolethKeyGenerator/%s/oxShibbolethKeyGenerator-%s.jar' % (self.oxVersion, self.oxVersion)
        self.asimba_war = 'http://ox.gluu.org/maven/org/asimba/asimba-wa/%s/asimba-wa-%s.war' % (self.oxVersion, self.oxVersion)
        self.ce_setup_zip = 'https://github.com/GluuFederation/community-edition-setup/archive/%s.zip' % self.githubBranchName
        self.java_1_8_jce_zip = 'http://download.oracle.com/otn-pub/java/jce/8/jce_policy-8.zip'

        self.downloadWars = None
        self.templateRenderingDict = {}

        # OS commands
        self.cmd_ln = '/bin/ln'
        self.cmd_chmod = '/bin/chmod'
        self.cmd_chown = '/bin/chown'
        self.cmd_chgrp = '/bin/chgrp'
        self.cmd_mkdir = '/bin/mkdir'
        self.cmd_rpm = '/bin/rpm'
        self.cmd_dpkg = '/usr/bin/dpkg'
        self.opensslCommand = '/usr/bin/openssl'

        self.sysemProfile = "/etc/profile"

        # java commands
        self.jre_home = '/opt/jre'
        self.cmd_java = '%s/bin/java' % self.jre_home
        self.cmd_keytool = '%s/bin/keytool' % self.jre_home
        self.cmd_jar = '%s/bin/jar' % self.jre_home

        # Component versions
        self.jre_version = '112'
        self.jetty_version = '9.3.15.v20161220'
        self.jython_version = '2.7.0'
        self.node_version = '6.9.1'
        self.apache_version = None
        self.opendj_version = None

        # Gluu components installation status
        self.installOxAuth = True
        self.installOxTrust = True
        self.installLdap = True
        self.installHttpd = True
        self.installSaml = False
        self.installAsimba = False
        self.installOxAuthRP = False
        self.installPassport = False
        self.allowPreReleasedApplications = False
        self.allowDeprecatedApplications = False

	self.jreDestinationPath = '/opt/jdk1.8.0_%s' % self.jre_version

	self.os_types = ['centos', 'redhat', 'fedora', 'ubuntu', 'debian']
        self.os_type = None
        self.os_initdaemon = None

        self.shibboleth_version = 'v3'

        self.distFolder = '/opt/dist'
        self.distAppFolder = '%s/app' % self.distFolder
        self.distGluuFolder = '%s/gluu' % self.distFolder
        self.distTmpFolder = '%s/tmp' % self.distFolder

        self.setup_properties_fn = '%s/setup.properties' % self.install_dir
        self.log = '%s/setup.log' % self.install_dir
        self.logError = '%s/setup_error.log' % self.install_dir
        self.savedProperties = '%s/setup.properties.last' % self.install_dir

        self.gluuOptFolder = '/opt/gluu'
        self.gluuOptBinFolder = '%s/bin' % self.gluuOptFolder
        self.gluuOptSystemFolder = '%s/system' % self.gluuOptFolder
        self.gluuOptPythonFolder = '%s/python' % self.gluuOptFolder
        self.gluuBaseFolder = '/etc/gluu'
        self.configFolder = '%s/conf' % self.gluuBaseFolder
        self.certFolder = '/etc/certs'

        self.oxBaseDataFolder = "/var/ox"
        self.oxPhotosFolder = "/var/ox/photos"
        self.oxTrustRemovedFolder = "/var/ox/identity/removed"
        self.oxTrustCacheRefreshFolder = "/var/ox/identity/cr-snapshots"

        self.etc_hosts = '/etc/hosts'
        self.etc_hostname = '/etc/hostname'
        # OS /etc/default folder
        self.osDefault = '/etc/default'

        self.jython_home = '/opt/jython'

        self.node_home = '/opt/node'
        self.node_initd_script = '%s/static/system/initd/node' % self.install_dir
        self.node_base = '%s/node' % self.gluuOptFolder
        self.node_user_home = '/home/node'

        self.jetty_dist = '/opt/jetty-9.3'
        self.jetty_home = '/opt/jetty'
        self.jetty_base = '%s/jetty' % self.gluuOptFolder
        self.jetty_user_home = '/home/jetty'
        self.jetty_user_home_lib = '%s/lib' % self.jetty_user_home
        self.jetty_app_configuration = {
                'oxauth' : {'name' : 'oxauth',
                            'jetty' : {'modules' : 'deploy,http,logging,jsp,servlets,ext,http-forwarded,websocket'},
                            'memory' : {'ratio' : 0.3, "jvm_heap_ration" : 0.7, "max_allowed_mb" : 4096},
                            'installed' : False
            },
                'identity' : {'name' : 'identity',
                              'jetty' : {'modules' : 'deploy,http,logging,jsp,ext,http-forwarded,websocket'},
                              'memory' : {'ratio' : 0.2, "jvm_heap_ration" : 0.7, "max_allowed_mb" : 2048},
                              'installed' : False
            },
                'idp' : {'name' : 'idp',
                         'jetty' : {'modules' : 'deploy,http,logging,jsp,http-forwarded'},
                         'memory' : {'ratio' : 0.2, "jvm_heap_ration" : 0.7, "max_allowed_mb" : 1024},
                         'installed' : False
            },
                'asimba' : {'name' : 'asimba',
                         'jetty' : {'modules' : 'deploy,http,logging,jsp,http-forwarded'},
                         'memory' : {'ratio' : 0.1, "jvm_heap_ration" : 0.7, "max_allowed_mb" : 1024},
                         'installed' : False
            },
                'oxauth-rp' : {'name' : 'oxauth-rp',
                         'jetty' : {'modules' : 'deploy,http,logging,jsp,http-forwarded,websocket'},
                         'memory' : {'ratio' : 0.1, "jvm_heap_ration" : 0.7, "max_allowed_mb" : 512},
                         'installed' : False
            },
                'passport' : {'name' : 'passport',
                         'node' : {},
                         'memory' : {'ratio' : 0.05, "max_allowed_mb" : 1024},
                         'installed' : False
            }
        }

        self.app_custom_changes = {
            'jetty' : {
                'name' : 'jetty', 
                'files' : [{
                       'path' : '%s/etc/webdefault.xml' % self.jetty_home,
                       'replace' : [
                           {
                               'pattern' : r'(\<param-name\>dirAllowed<\/param-name\>)(\s*)(\<param-value\>)true(\<\/param-value\>)',
                               'update' : r'\1\2\3false\4'
                            }
                        ]
                },
                {
                       'path' : '%s/etc/jetty.xml' % self.jetty_home,
                       'replace' : [
                           {
                               'pattern' : '<New id="DefaultHandler" class="org.eclipse.jetty.server.handler.DefaultHandler"/>',
                               'update' : '<New id="DefaultHandler" class="org.eclipse.jetty.server.handler.DefaultHandler">\n\t\t\t\t <Set name="showContexts">false</Set>\n\t\t\t </New>'
                            }
                        ]
                }]
            }
        }

        self.idp3Folder = "/opt/shibboleth-idp"
        self.idp3MetadataFolder = "%s/metadata" % self.idp3Folder
        self.idp3MetadataCredentialsFolder = "%s/credentials" % self.idp3MetadataFolder
        self.idp3LogsFolder = "%s/logs" % self.idp3Folder
        self.idp3LibFolder = "%s/lib" % self.idp3Folder
        self.idp3ConfFolder = "%s/conf" % self.idp3Folder
        self.idp3ConfAuthnFolder = "%s/conf/authn" % self.idp3Folder
        self.idp3CredentialsFolder = "%s/credentials" % self.idp3Folder
        self.idp3WebappFolder = "%s/webapp" % self.idp3Folder
        # self.idp3WarFolder = "%s/war"

        self.hostname = None
        self.ip = None
        self.orgName = None
        self.orgShortName = None
        self.countryCode = None
        self.city = None
        self.state = None
        self.admin_email = None
        self.encoded_ox_ldap_pw = None
        self.encoded_ldap_pw = None
        self.encoded_shib_jks_pw = None
        self.application_max_ram = None    # in MB
        self.encode_salt = None

        self.baseInum = None
        self.inumOrg = None
        self.inumAppliance = None
        self.inumOrgFN = None
        self.inumApplianceFN = None
        self.ldapBaseFolderldapPass = None
        self.oxauth_client_id = None
        self.oxauthClient_pw = None
        self.oxauthClient_encoded_pw = None
        self.oxTrustConfigGeneration = None

        self.outputFolder = '%s/output' % self.install_dir
        self.templateFolder = '%s/templates' % self.install_dir

        self.extensionFolder = '%s/static/extension' % self.install_dir

        self.oxauth_error_json = '%s/static/oxauth/oxauth-errors.json' % self.install_dir

        self.oxauth_openid_jwks_fn = "%s/oxauth-keys.json" % self.certFolder
        self.oxauth_openid_jks_fn = "%s/oxauth-keys.jks" % self.certFolder
        self.oxauth_openid_jks_pass = None

        self.httpdKeyPass = None
        self.httpdKeyFn = '%s/httpd.key' % self.certFolder
        self.httpdCertFn = '%s/httpd.crt' % self.certFolder
        self.shibJksPass = None
        self.shibJksFn = '%s/shibIDP.jks' % self.certFolder
        self.asimbaJksPass = None
        self.asimbaJksFn = '%s/asimbaIDP.jks' % self.certFolder

        self.opendj_ldap_binddn = 'cn=directory manager'
        self.ldap_hostname = "localhost"
        self.ldap_port = '1389'
        self.ldaps_port = '1636'
        self.ldap_jmx_port = '1689'
        self.ldap_admin_port = '4444'
        self.ldapBaseFolder = '/opt/opendj'
        self.ldap_user_home = '/home/ldap'
        self.ldapPassFn = '%s/.pw' % self.ldap_user_home
        self.ldap_backend_type = 'je'
        self.importLdifCommand = '%s/bin/import-ldif' % self.ldapBaseFolder
        self.ldapModifyCommand = '%s/bin/ldapmodify' % self.ldapBaseFolder
        self.loadLdifCommand = self.ldapModifyCommand
        self.gluuScriptFiles = ['%s/static/scripts/logmanager.sh' % self.install_dir,
                                '%s/static/scripts/testBind.py' % self.install_dir]
        self.redhat_services = ['memcached', 'httpd', 'rsyslog']
        self.debian_services = ['memcached', 'apache2', 'rsyslog']

        self.apache_start_script = '/etc/init.d/httpd'

        self.defaultTrustStoreFN = '%s/jre/lib/security/cacerts' % self.jre_home
        self.defaultTrustStorePW = 'changeit'

        self.openldapBaseFolder = '/opt/symas'
        self.openldapBinFolder = '/opt/symas/bin'
        self.openldapConfFolder = '/opt/symas/etc/openldap'
        self.openldapRootUser = "cn=directory manager,o=gluu"
        self.openldapSiteUser = "cn=directory manager,o=site"
        self.openldapKeyPass = None
        self.openldapTLSCACert = '%s/openldap.pem' % self.certFolder
        self.openldapTLSCert = '%s/openldap.crt' % self.certFolder
        self.openldapTLSKey = '%s/openldap.key' % self.certFolder
        self.openldapJksPass = None
        self.openldapJksFn = '%s/openldap.jks' % self.certFolder
        self.openldapSlapdConf = '%s/slapd.conf' % self.outputFolder
        self.openldapSymasConf = '%s/symas-openldap.conf' % self.outputFolder
        self.openldapRootSchemaFolder = "%s/schema" % self.gluuOptFolder
        self.openldapSchemaFolder = "%s/openldap" % self.openldapRootSchemaFolder
        self.openldapLogDir = "/var/log/openldap/"
        self.openldapSyslogConf = "%s/static/openldap/openldap-syslog.conf" % self.install_dir
        self.openldapLogrotate = "%s/static/openldap/openldap_logrotate" % self.install_dir
        self.openldapSetupAccessLog = False
        self.accessLogConfFile = "%s/static/openldap/accesslog.conf" % self.install_dir
        self.gluuAccessLogConf = "%s/static/openldap/o_gluu_accesslog.conf" % self.install_dir
        self.opendlapIndexDef = "%s/static/openldap/index.json" % self.install_dir

        # Stuff that gets rendered; filename is necessary. Full path should
        # reflect final path if the file must be copied after its rendered.
        self.oxauth_config_json = '%s/oxauth-config.json' % self.outputFolder
        self.oxtrust_config_json = '%s/oxtrust-config.json' % self.outputFolder
        self.oxtrust_cache_refresh_json = '%s/oxtrust-cache-refresh.json' % self.outputFolder
        self.oxtrust_import_person_json = '%s/oxtrust-import-person.json' % self.outputFolder
        self.oxidp_config_json = '%s/oxidp-config.json' % self.outputFolder
        self.oxasimba_config_json = '%s/oxasimba-config.json' % self.outputFolder
        self.gluu_python_base = '%s/python' % self.gluuOptFolder
        self.gluu_python_readme = '%s/libs/python.txt' % self.gluuOptPythonFolder
        self.ox_ldap_properties = '%s/ox-ldap.properties' % self.configFolder
        self.oxauth_static_conf_json = '%s/oxauth-static-conf.json' % self.outputFolder
        self.oxTrust_log_rotation_configuration = "%s/conf/oxTrustLogRotationConfiguration.xml" % self.gluuBaseFolder
        self.apache2_conf = '%s/httpd.conf' % self.outputFolder
        self.apache2_ssl_conf = '%s/https_gluu.conf' % self.outputFolder
        self.apache2_24_conf = '%s/httpd_2.4.conf' % self.outputFolder
        self.apache2_ssl_24_conf = '%s/https_gluu.conf' % self.outputFolder
        self.ldif_base = '%s/base.ldif' % self.outputFolder
        self.ldif_appliance = '%s/appliance.ldif' % self.outputFolder
        self.ldif_attributes = '%s/attributes.ldif' % self.outputFolder
        self.ldif_scopes = '%s/scopes.ldif' % self.outputFolder
        self.ldif_clients = '%s/clients.ldif' % self.outputFolder
        self.ldif_people = '%s/people.ldif' % self.outputFolder
        self.ldif_groups = '%s/groups.ldif' % self.outputFolder
        self.ldif_site = '%s/static/cache-refresh/o_site.ldif' % self.install_dir
        self.ldif_scripts = '%s/scripts.ldif' % self.outputFolder
        self.ldif_configuration = '%s/configuration.ldif' % self.outputFolder
        self.ldif_scim = '%s/scim.ldif' % self.outputFolder
        self.ldif_asimba = '%s/asimba.ldif' % self.outputFolder
        self.ldif_passport = '%s/passport.ldif' % self.outputFolder
        self.ldif_idp = '%s/oxidp.ldif' % self.outputFolder
        self.passport_config = '%s/passport-config.json' % self.configFolder
        self.encode_script = '%s/bin/encode.py' % self.gluuOptFolder
        self.network = "/etc/sysconfig/network"
        self.system_profile_update = '%s/system_profile' % self.outputFolder
        
        self.asimba_conf_folder = '%s/asimba' % self.configFolder
        self.asimba_configuration_xml = '%s/asimba.xml' % self.asimba_conf_folder
        self.asimba_configuration = '%s/asimba.xml' % self.outputFolder
        self.asimba_selector_configuration = '%s/asimba-selector.xml' % self.outputFolder
        self.asimba_properties = '%s/asimba.properties' % self.outputFolder
        self.asimba_selector_configuration_xml = '%s/asimba-selector.xml' % self.asimba_conf_folder

        self.staticIDP3FolderConf = '%s/static/idp3/conf' % self.install_dir
        self.staticIDP3FolderMetadata = '%s/static/idp3/metadata' % self.install_dir
        self.idp3_configuration_properties = 'idp.properties'
        self.idp3_configuration_ldap_properties = 'ldap.properties'
        self.idp3_configuration_saml_nameid = 'saml-nameid.properties'
        self.idp3_configuration_services = 'services.properties'
        self.idp3_configuration_password_authn = 'authn/password-authn-config.xml'
        self.idp3_metadata = 'idp-metadata.xml'

        ### rsyslog file customised for init.d
        self.rsyslogUbuntuInitFile = "%s/static/system/ubuntu/rsyslog" % self.install_dir

        self.ldap_setup_properties = '%s/opendj-setup.properties' % self.templateFolder

        # oxAuth/oxTrust Base64 configuration files
        self.pairwiseCalculationKey = None
        self.pairwiseCalculationSalt = None

        # OpenID key generation default setting
        self.default_openid_jks_dn_name = 'CN=oxAuth CA Certificates'
        self.default_key_algs = 'RS256 RS384 RS512 ES256 ES384 ES512'
        self.default_key_expiration = 365

        # oxTrust SCIM configuration
        self.scim_rs_client_id = None
        self.scim_rs_client_jwks = None
        self.scim_rs_client_jks_fn = "%s/scim-rs.jks" % self.certFolder
        self.scim_rs_client_jks_pass = None
        self.scim_rs_client_jks_pass_encoded = None

        self.scim_rp_client_id = None
        self.scim_rp_client_jwks = None
        self.scim_rp_client_jks_fn = "%s/scim-rp.jks" % self.outputFolder
        self.scim_rp_client_jks_pass = 'secret'

        # oxPassport Configuration
        self.gluu_passport_base = '%s/passport' % self.node_base
        self.ldif_passport_config = '%s/oxpassport-config.ldif' % self.outputFolder

        self.passport_rs_client_id = None
        self.passport_rs_client_jwks = None
        self.passport_rs_client_jks_fn = "%s/passport-rs.jks" % self.certFolder
        self.passport_rs_client_jks_pass = None
        self.passport_rs_client_jks_pass_encoded = None

        self.passport_rp_client_id = None
        self.passport_rp_client_jwks = None
        self.passport_rp_client_jks_fn = "%s/passport-rp.jks" % self.certFolder
        self.passport_rp_client_cert_alg = "RS512"
        self.passport_rp_client_cert_alias = None
        self.passport_rp_client_cert_fn = "%s/passport-rp.pem" % self.certFolder
        self.passport_rp_client_jks_pass = 'secret'

        self.ldif_files = [self.ldif_base,
                           self.ldif_appliance,
                           self.ldif_attributes,
                           self.ldif_scopes,
                           self.ldif_clients,
                           self.ldif_people,
                           self.ldif_groups,
                           self.ldif_site,
                           self.ldif_scripts,
                           self.ldif_configuration,
                           self.ldif_scim,
                           self.ldif_asimba,
                           self.ldif_passport,
                           self.ldif_passport_config,
                           self.ldif_idp
                           ]

        self.ce_templates = {self.oxauth_config_json: False,
                     self.gluu_python_readme: True,
                     self.oxtrust_config_json: False,
                     self.oxtrust_cache_refresh_json: False,
                     self.oxtrust_import_person_json: False,
                     self.oxidp_config_json: False,
                     self.oxasimba_config_json: False,
                     self.ox_ldap_properties: True,
                     self.oxauth_static_conf_json: False,
                     self.oxTrust_log_rotation_configuration: True,
                     self.ldap_setup_properties: False,
                     self.apache2_conf: False,
                     self.apache2_ssl_conf: False,
                     self.apache2_24_conf: False,
                     self.apache2_ssl_24_conf: False,
                     self.etc_hosts: False,
                     self.etc_hostname: False,
                     self.ldif_base: False,
                     self.ldif_appliance: False,
                     self.ldif_attributes: False,
                     self.ldif_scopes: False,
                     self.ldif_clients: False,
                     self.ldif_people: False,
                     self.ldif_groups: False,
                     self.ldif_scripts: False,
                     self.ldif_scim: False,
                     self.ldif_asimba: False,
                     self.ldif_passport: False,
                     self.ldif_passport_config: False,
                     self.ldif_idp: False,
                     self.asimba_configuration: False,
                     self.asimba_properties: False,
                     self.asimba_selector_configuration: False,
                     self.network: False,
                     }

        self.oxauth_keys_utils_libs = [ 'bcprov-jdk15on-*.jar', 'bcpkix-jdk15on-*.jar', 'commons-lang-*.jar',
                                        'log4j-*.jar', 'commons-codec-*.jar', 'commons-cli-*.jar', 'commons-io-*.jar',
                                        'jackson-core-*.jar', 'jackson-core-asl-*.jar', 'jackson-mapper-asl-*.jar', 'jackson-xc-*.jar',
                                        'jettison-*.jar', 'oxauth-model-*.jar', 'oxauth-client-*.jar' ]

    def __repr__(self):
        try:
            return 'hostname'.ljust(30) + self.hostname.rjust(35) + "\n" \
                + 'orgName'.ljust(30) + self.orgName.rjust(35) + "\n" \
                + 'os'.ljust(30) + self.os_type.rjust(35) + "\n" \
                + 'city'.ljust(30) + self.city.rjust(35) + "\n" \
                + 'state'.ljust(30) + self.state.rjust(35) + "\n" \
                + 'countryCode'.ljust(30) + self.countryCode.rjust(35) + "\n" \
                + 'support email'.ljust(30) + self.admin_email.rjust(35) + "\n" \
                + 'Applications max ram'.ljust(30) + self.application_max_ram.rjust(35) + "\n" \
                + 'Admin Pass'.ljust(30) + self.ldapPass.rjust(35) + "\n" \
                + 'Install oxAuth'.ljust(30) + repr(self.installOxAuth).rjust(35) + "\n" \
                + 'Install oxTrust'.ljust(30) + repr(self.installOxTrust).rjust(35) + "\n" \
                + 'Install LDAP'.ljust(30) + repr(self.installLdap).rjust(35) + "\n" \
                + 'Install JCE 1.8'.ljust(30) + repr(self.installJce).rjust(35) + "\n" \
                + 'Install Apache 2 web server'.ljust(30) + repr(self.installHttpd).rjust(35) + "\n" \
                + 'Install Shibboleth SAML IDP'.ljust(30) + repr(self.installSaml).rjust(35) + "\n" \
                + 'Install Asimba SAML Proxy'.ljust(30) + repr(self.installAsimba).rjust(35) + "\n" \
                + 'Install oxAuth RP'.ljust(30) + repr(self.installOxAuthRP).rjust(35) + "\n" \
                + 'Install Passport '.ljust(30) + repr(self.installPassport).rjust(35) + "\n"
        except:
            s = ""
            for key in self.__dict__.keys():
                val = self.__dict__[key]
                s = s + "%s\n%s\n%s\n\n" % (key, "-" * len(key), val)
            return s

    def set_ownership(self):
        self.logIt("Changing ownership")
        realCertFolder = os.path.realpath(self.certFolder)
        realConfigFolder = os.path.realpath(self.configFolder)
        realOptPythonFolderFolder = os.path.realpath(self.gluuOptPythonFolder)
        realAsimbaJks = os.path.realpath(self.asimbaJksFn)

        self.run([self.cmd_chown, '-R', 'root:gluu', realCertFolder])
        self.run([self.cmd_chown, '-R', 'root:gluu', realConfigFolder])
        self.run([self.cmd_chown, '-R', 'root:gluu', realOptPythonFolderFolder])
        self.run([self.cmd_chown, '-R', 'root:gluu', self.oxBaseDataFolder])

        # Set right permissions
        self.run([self.cmd_chmod, '-R', '440', realCertFolder])
        self.run([self.cmd_chmod, 'a+X', realCertFolder])
        
        # Set write permission for Asimba's keystore (oxTrust can change it)
        self.run([self.cmd_chmod, 'u+w', realAsimbaJks])

        if self.installOxAuth:
            self.run([self.cmd_chown, '-R', 'jetty:jetty', self.oxauth_openid_jwks_fn])
            self.run([self.cmd_chown, '-R', 'jetty:jetty', self.oxauth_openid_jks_fn])

        if self.installSaml:
            realIdp3Folder = os.path.realpath(self.idp3Folder)
            self.run([self.cmd_chown, '-R', 'jetty:jetty', realIdp3Folder])

    def set_permissions(self):
        self.logIt("Changing permissions")

        ### Below commands help us to set permissions readable if umask is set as 077
        self.run(['find', "/opt", '-user', 'root', '-perm', '700', '-exec', 'chmod', "755", '{}',  ';'])
        self.run(['find', "/opt", '-user', 'root', '-perm', '600', '-exec', 'chmod', "644", '{}',  ';'])
        self.run(['find', "/opt", '-user', 'root', '-perm', '400', '-exec', 'chmod', "444", '{}',  ';'])

        self.run(['find', "%s" % self.gluuBaseFolder, '-perm', '700', '-exec', self.cmd_chmod, "755", '{}', ';'])
        self.run(['find', "%s" % self.gluuBaseFolder, '-perm', '600', '-exec', self.cmd_chmod, "644", '{}', ';'])

        self.run(['find', "%s" % self.osDefault, '-perm', '700', '-exec', self.cmd_chmod, "755", '{}', ';'])
        self.run(['find', "%s" % self.osDefault, '-perm', '600', '-exec', self.cmd_chmod, "644", '{}', ';'])

        self.run(['/bin/chmod', '-R', '644', self.etc_hosts])

        if self.os_type in ['debian', 'ubuntu']:
            self.run(['/bin/chmod', '-f', '644', self.etc_hostname])

        if self.installSaml:
            realIdp3Folder = os.path.realpath(self.idp3Folder)
            realIdp3BinFolder = "%s/bin" % realIdp3Folder;
            if os.path.exists(realIdp3BinFolder):
                self.run(['find', realIdp3BinFolder, '-name', '*.sh', '-exec', 'chmod', "755", '{}',  ';'])

    def get_ip(self):
        testIP = None
        detectedIP = None
        try:
            testSocket = socket.socket(socket.AF_INET, socket.SOCK_DGRAM)
            detectedIP = [(testSocket.connect(('8.8.8.8', 80)),
                           testSocket.getsockname()[0],
                           testSocket.close()) for s in [socket.socket(socket.AF_INET, socket.SOCK_DGRAM)]][0][1]
        except:
            self.logIt("No detected IP address", True)
            self.logIt(traceback.format_exc(), True)
        if detectedIP:
            testIP = self.getPrompt("Enter IP Address", detectedIP)
        else:
            testIP = self.getPrompt("Enter IP Address")
        if not self.isIP(testIP):
            testIP = None
            print 'ERROR: The IP Address is invalid. Try again\n'
        return testIP

    def check_properties(self):
        self.logIt('Checking properties')
        while not self.hostname:
            testhost = raw_input('Hostname of this server: ').strip()
            if len(testhost.split('.')) >= 3:
                self.hostname = testhost
            else:
                print 'The hostname has to be at least three domain components. Try again\n'
        while not self.ip:
            self.ip = self.get_ip()
        while not self.orgName:
            self.orgName = raw_input('Organization Name: ').strip()
        while not self.countryCode:
            testCode = raw_input('2 Character Country Code: ').strip()
            if len(testCode) == 2:
                self.countryCode = testCode
            else:
                print 'Country code should only be two characters. Try again\n'
        while not self.city:
            self.city = raw_input('City: ').strip()
        while not self.state:
            self.state = raw_input('State or Province: ').strip()
        if not self.admin_email:
            tld = None
            try:
                tld = ".".join(self.hostname.split(".")[-2:])
            except:
                tld = self.hostname
            self.admin_email = "support@%s" % tld
        if not self.httpdKeyPass:
            self.httpdKeyPass = self.getPW()
        if not self.ldapPass:
            self.ldapPass = self.getPW()
        if not self.shibJksPass:
            self.shibJksPass = self.getPW()
        if not self.oxauth_openid_jks_pass:
            self.oxauth_openid_jks_pass = self.getPW()
        if not self.asimbaJksPass:
            self.asimbaJksPass = self.getPW()
        if not self.openldapKeyPass:
            self.openldapKeyPass = self.getPW()
            self.openldapJksPass = self.getPW()
        if not self.encode_salt:
            self.encode_salt= self.getPW() + self.getPW()
        if not self.baseInum:
            self.baseInum = '@!%s.%s.%s.%s' % tuple([self.getQuad() for i in xrange(4)])
        if not self.inumOrg:
            orgTwoQuads = '%s.%s' % tuple([self.getQuad() for i in xrange(2)])
            self.inumOrg = '%s!0001!%s' % (self.baseInum, orgTwoQuads)
        if not self.inumAppliance:
            applianceTwoQuads = '%s.%s' % tuple([self.getQuad() for i in xrange(2)])
            self.inumAppliance = '%s!0002!%s' % (self.baseInum, applianceTwoQuads)
        if not self.oxauth_client_id:
            clientTwoQuads = '%s.%s' % tuple([self.getQuad() for i in xrange(2)])
            self.oxauth_client_id = '%s!0008!%s' % (self.inumOrg, clientTwoQuads)
        if not self.scim_rs_client_id:
            scimClientTwoQuads = '%s.%s' % tuple([self.getQuad() for i in xrange(2)])
            self.scim_rs_client_id = '%s!0008!%s' % (self.inumOrg, scimClientTwoQuads)
        if not self.scim_rp_client_id:
            scimClientTwoQuads = '%s.%s' % tuple([self.getQuad() for i in xrange(2)])
            self.scim_rp_client_id = '%s!0008!%s' % (self.inumOrg, scimClientTwoQuads)
        if not self.passport_rs_client_id:
            passportClientTwoQuads = '%s.%s' % tuple([self.getQuad() for i in xrange(2)])
            self.passport_rs_client_id = '%s!0008!%s' % (self.inumOrg, passportClientTwoQuads)
        if not self.passport_rp_client_id:
            passportClientTwoQuads = '%s.%s' % tuple([self.getQuad() for i in xrange(2)])
            self.passport_rp_client_id = '%s!0008!%s' % (self.inumOrg, passportClientTwoQuads)
        if not self.inumApplianceFN:
            self.inumApplianceFN = self.inumAppliance.replace('@', '').replace('!', '').replace('.', '')
        if not self.inumOrgFN:
            self.inumOrgFN = self.inumOrg.replace('@', '').replace('!', '').replace('.', '')
        if not self.application_max_ram:
            self.application_max_ram = 3072

    def choose_from_list(self, list_of_choices, choice_name="item", default_choice_index=0):
        return_value = None
        choice_map = {}
        chosen_index = 0
        print "\nSelect the number for the %s from the following list:" % choice_name
        for choice in list_of_choices:
            choice_map[chosen_index] = choice
            chosen_index += 1
            print "  [%i]   %s" % (chosen_index, choice)
        while not return_value:
            choice_number = self.getPrompt("Please select a number listed above", str(default_choice_index + 1))
            try:
                choice_number = int(choice_number) - 1
                if (choice_number >= 0) & (choice_number < len(list_of_choices)):
                    return_value = choice_map[choice_number]
                else:
                    print '"%i" is not a valid choice' % (choice_number + 1)
            except:
                print 'Cannot convert "%s" to a number' % choice_number
                self.logIt(traceback.format_exc(), True)
        return return_value

    # = File system  =================================================================
    def findFiles(self, filePatterns, filesFolder):
        foundFiles = []
        try:
            for filePattern in filePatterns:
                fileFullPathPattern = "%s/%s" % (filesFolder, filePattern)
                for fileFullPath in glob.iglob(fileFullPathPattern):
                    foundFiles.append(fileFullPath)
        except:
            self.logIt("Error finding files %s in folder %s" % (":".join(filePatterns), filesFolder), True)
            self.logIt(traceback.format_exc(), True)

        return foundFiles

    def readFile(self, inFilePath):
        inFilePathText = None

        try:
            f = open(inFilePath)
            inFilePathText = f.read()
            f.close
        except:
            self.logIt("Error reading %s" % inFilePathText, True)
            self.logIt(traceback.format_exc(), True)

        return inFilePathText

    def writeFile(self, outFilePath, text):
        inFilePathText = None

        try:
            f = open(outFilePath, 'w')
            f.write(text)
            f.close()
        except:
            self.logIt("Error writing %s" % inFilePathText, True)
            self.logIt(traceback.format_exc(), True)

        return inFilePathText

    def commentOutText(self, text):
        textLines = text.split('\n')

        lines = []
        for textLine in textLines:
            lines.append('#%s' % textLine)
    
        return "\n".join(lines)

    def replaceInText(self, text, pattern, update):
        rePattern = re.compile(pattern,  flags=re.DOTALL | re.M)
        return rePattern.sub(update, text)

    def applyChangesInFiles(self, changes):
        self.logIt("Applying changes to %s files..." % changes['name'])
        for change in changes['files']:
            file = change['path']

            text = self.readFile(file)
            file_backup = '%s.bak' % file
            self.writeFile(file_backup, text)
            self.logIt("Created backup of %s file %s..." % (changes['name'], file_backup))

            for replace in change['replace']:
                text = self.replaceInText(text, replace['pattern'], replace['update'])
            
            self.writeFile(file, text)
            self.logIt("Wrote updated %s file %s..." % (changes['name'], file))

    def copyFile(self, inFile, destFolder):
        try:
            shutil.copy(inFile, destFolder)
            self.logIt("Copied %s to %s" % (inFile, destFolder))
        except:
            self.logIt("Error copying %s to %s" % (inFile, destFolder), True)
            self.logIt(traceback.format_exc(), True)

    def copyTree(self, src, dst, overwrite=False):
        try:
            if not os.path.exists(dst):
                os.makedirs(dst)

            for item in os.listdir(src):
                s = os.path.join(src, item)
                d = os.path.join(dst, item)
                if os.path.isdir(s):
                    self.copyTree(s, d, overwrite)
                else:
                    if overwrite and os.path.exists(d):
                        self.removeFile(d)

                    if not os.path.exists(d) or os.stat(s).st_mtime - os.stat(d).st_mtime > 1:
                        shutil.copy2(s, d)

            self.logIt("Copied tree %s to %s" % (src, dst))
        except:
            self.logIt("Error copying tree %s to %s" % (src, dst), True)
            self.logIt(traceback.format_exc(), True)

    def createDirs(self, name):
        try:
            if not os.path.exists(name):
                os.makedirs(name, 0700)
                self.logIt('Created dir: %s' % name)
        except:
            self.logIt("Error making directory %s" % name, True)
            self.logIt(traceback.format_exc(), True)

    def removeDirs(self, name):
        try:
            if os.path.exists(name):
                shutil.rmtree(name)
                self.logIt('Removed dir: %s' % name)
        except:
            self.logIt("Error removing directory %s" % name, True)
            self.logIt(traceback.format_exc(), True)

    def removeFile(self, fileName):
        try:
            if os.path.exists(fileName):
                os.remove(fileName)
                self.logIt('Removed file: %s' % fileName)
        except:
            self.logIt("Error removing file %s" % fileName, True)
            self.logIt(traceback.format_exc(), True)

    # = Utilities ====================================================================

    def logIt(self, msg, errorLog=False):
        if errorLog:
            f = open(self.logError, 'a')
            f.write('%s %s\n' % (time.strftime('%X %x'), msg))
            f.close()
        f = open(self.log, 'a')
        f.write('%s %s\n' % (time.strftime('%X %x'), msg))
        f.close()

    def appendLine(self, line, fileName=False):
        try:
            f = open(fileName, 'a')
            f.write('%s\n' % line)
            f.close()
        except:
            self.logIt("Error loading file %s" % fileName)

    def set_ulimits(self):
        try:
            if self.os_type in ['centos', 'redhat', 'fedora']:
                apache_user = 'apache'
            else:
                apache_user = 'www-data'

            self.appendLine("ldap       soft nofile     131072", "/etc/security/limits.conf")
            self.appendLine("ldap       hard nofile     262144", "/etc/security/limits.conf")
            self.appendLine("%s     soft nofile     131072" % apache_user, "/etc/security/limits.conf")
            self.appendLine("%s     hard nofile     262144" % apache_user, "/etc/security/limits.conf")
            self.appendLine("jetty      soft nofile     131072", "/etc/security/limits.conf")
            self.appendLine("jetty      hard nofile     262144", "/etc/security/limits.conf")
        except:
            self.logIt("Could not set limits.")
            self.logIt(traceback.format_exc(), True)

    def load_properties(self, fn):
        self.logIt('Loading Properties %s' % fn)
        p = Properties.Properties()
        try:
            p.load(open(fn))
            properties_list = p.keys()
            for prop in properties_list:
                try:
                    self.__dict__[prop] = p[prop]
                    if p[prop] == 'True':
                        self.__dict__[prop] = True
                    elif p[prop] == 'False':
                        self.__dict__[prop] = False
                except:
                    self.logIt("Error loading property %s" % prop)
                    self.logIt(traceback.format_exc(), True)
        except:
            self.logIt("Error loading properties", True)
            self.logIt(traceback.format_exc(), True)

    def load_json(self, fn):
        self.logIt('Loading JSON from %s' % fn)
        try:
            json_file = open(fn)
            json_text = json_file.read()
            json_file.close()
            return json.loads(json_text)
        except:
            self.logIt("Unable to read or parse json file from %s" % fn, True)
            self.logIt(traceback.format_exc(), True)
        return None

    def obscure(self, data=""):
        engine = triple_des(self.encode_salt, ECB, pad=None, padmode=PAD_PKCS5)
        data = data.encode('ascii')
        en_data = engine.encrypt(data)
        return base64.b64encode(en_data)

    # ================================================================================

    def configure_httpd(self):
        # Detect sevice path and apache service name
        service_path = '/sbin/service'
        apache_service_name = 'httpd'
        if self.os_type in ['debian', 'ubuntu']:
            service_path = '/usr/sbin/service'
            apache_service_name = 'apache2'

        self.run([service_path, apache_service_name, 'stop'])

        # CentOS 7.* + systemd + apache 2.4
        if self.os_type in ['centos', 'redhat', 'fedora'] and self.os_initdaemon == 'systemd' and self.apache_version == "2.4":
            self.copyFile(self.apache2_24_conf, '/etc/httpd/conf/httpd.conf')
            self.copyFile(self.apache2_ssl_24_conf, '/etc/httpd/conf.d/https_gluu.conf')

        # CentOS 6.* + init + apache 2.2
        if self.os_type == 'centos' and self.os_initdaemon == 'init':
            self.copyFile(self.apache2_conf, '/etc/httpd/conf/httpd.conf')
            self.copyFile(self.apache2_ssl_conf, '/etc/httpd/conf.d/https_gluu.conf')
        if self.os_type in ['redhat', 'fedora'] and self.os_initdaemon == 'init':
            self.copyFile(self.apache2_conf, '/etc/httpd/conf/httpd.conf')
            self.copyFile(self.apache2_ssl_conf, '/etc/httpd/conf.d/https_gluu.conf')
        if self.os_type in ['debian', 'ubuntu']:
            self.copyFile(self.apache2_ssl_conf, '/etc/apache2/sites-available/https_gluu.conf')
            self.run([self.cmd_ln, '-s', '/etc/apache2/sites-available/https_gluu.conf',
                      '/etc/apache2/sites-enabled/https_gluu.conf'])

        self.run([service_path, apache_service_name, 'start'])

    def copy_output(self):
        self.logIt("Copying rendered templates to final destination")

        for dest_fn in self.ce_templates.keys():
            if self.ce_templates[dest_fn]:
                fn = os.path.split(dest_fn)[-1]
                output_fn = os.path.join(self.outputFolder, fn)
                try:
                    self.logIt("Copying %s to %s" % (output_fn, dest_fn))
                    dest_dir = os.path.dirname(dest_fn)
                    if not os.path.exists(dest_dir):
                        self.logIt("Created destination folder %s" % dest_dir)
                        os.makedirs(dest_dir)
                    shutil.copyfile(output_fn, dest_fn)
                except:
                    self.logIt("Error writing %s to %s" % (output_fn, dest_fn), True)
                    self.logIt(traceback.format_exc(), True)

    def copy_scripts(self):
        self.logIt("Copying script files")
        for script in self.gluuScriptFiles:
            self.copyFile(script, self.gluuOptBinFolder)
        self.logIt("Rendering encode.py")
        try:
            f = open('%s/encode.py' % self.templateFolder)
            encode_script = f.read()
            f.close()
            f = open("%s/encode.py" % self.gluuOptBinFolder, 'w')
            f.write(encode_script % self.merge_dicts(self.__dict__, self.templateRenderingDict))
            f.close()
        except:
            self.logIt("Error rendering encode script")
            self.logIt(traceback.format_exc(), True)
        self.run([self.cmd_chmod, '-R', '700', self.gluuOptBinFolder])

    def copy_static(self):
        if self.installOxAuth:
            self.copyFile("%s/static/auth/lib/duo_web.py" % self.install_dir, "%s/libs" % self.gluuOptPythonFolder)
            self.copyFile("%s/static/auth/conf/duo_creds.json" % self.install_dir, "%s/" % self.certFolder)
            self.copyFile("%s/static/auth/conf/gplus_client_secrets.json" % self.install_dir, "%s/" % self.certFolder)
            self.copyFile("%s/static/auth/conf/super_gluu_creds.json" % self.install_dir, "%s/" % self.certFolder)
            self.copyFile("%s/static/auth/conf/cert_creds.json" % self.install_dir, "%s/" % self.certFolder)
            self.copyFile("%s/static/auth/conf/otp_configuration.json" % self.install_dir, "%s/" % self.certFolder)

    def detect_os_type(self):
        # TODO: Change this to support more distros. For example according to
        # http://unix.stackexchange.com/questions/6345/how-can-i-get-distribution-name-and-version-number-in-a-simple-shell-script
        distro_info = self.readFile('/etc/redhat-release')
        if distro_info == None:
            distro_info = self.readFile('/etc/os-release')

        if 'CentOS' in distro_info:
            return self.os_types[0]
        elif 'Red Hat' in distro_info:
            return self.os_types[1]
        elif 'Ubuntu' in distro_info:
            return self.os_types[3]
        elif 'Debian' in distro_info:
            return self.os_types[4]

        else:
            return self.choose_from_list(self.os_types, "Operating System")

    def detect_initd(self):
        return open(os.path.join('/proc/1/status'), 'r').read().split()[1]

    def determineApacheVersion(self, apache_cmd):
        cmd = "/usr/sbin/%s -v | egrep '^Server version'" % apache_cmd
        PIPE = subprocess.PIPE
        p = subprocess.Popen(cmd, shell=True, stdin=PIPE, stdout=PIPE, stderr=subprocess.STDOUT, close_fds=True, cwd=None)
        apache_version = p.stdout.read().strip().split(' ')[2].split('/')[1]
        if re.match(r'2\.4\..*', apache_version):
            return "2.4"

        return "2.2"

    def determineApacheVersionForOS(self):
        if self.os_type in ['centos', 'redhat', 'fedora']:
            # httpd -v
            # Server version: Apache/2.2.15 (Unix)  /etc/redhat-release  CentOS release 6.7 (Final)
            # OR
            # Server version: Apache/2.4.6 (CentOS) /etc/redhat-release  CentOS Linux release 7.1.1503 (Core)
            return self.determineApacheVersion("httpd")
        else:
            return self.determineApacheVersion("apache2")

    def determineOpenDJVersion(self):
        f = open('/opt/opendj/template/config/buildinfo', 'r')
        encode_script = f.read().split()[0]
        f.close()

        if re.match(r'2\.6\.0\..*', encode_script):
            return "2.6"

        return "3.0"

    def installJRE(self):
        self.logIt("Installing server JRE 1.8 %s..." % self.jre_version)

        jreArchive = 'server-jre-8u%s-linux-x64.tar.gz' % self.jre_version
        
	try:
            self.logIt("Extracting %s into /opt/" % jreArchive)
            self.run(['tar', '-xzf', '%s/%s' % (self.distAppFolder, jreArchive), '-C', '/opt/', '--no-xattrs', '--no-same-owner', '--no-same-permissions'])
        except:
            self.logIt("Error encountered while extracting archive %s" % jreArchive)
            self.logIt(traceback.format_exc(), True)

        jceArchive = 'jce_policy-8.zip'
        jceArchivePath = '%s/%s' % (self.distAppFolder, jceArchive)
        if self.installJce or os.path.exists(jceArchivePath):
            try:
                self.logIt("Unzipping %s in /tmp" % jceArchive)
                self.run(['unzip', '-n', '-q', jceArchivePath, '-d', '/tmp' ])
                self.copyTree('/tmp/UnlimitedJCEPolicyJDK8', '%s/jre/lib/security' % self.jreDestinationPath, True)
                self.removeDirs('/tmp/UnlimitedJCEPolicyJDK8')
            except:
                self.logIt("Error encountered while doing unzip %s -d /tmp" % jceArchivePath)
                self.logIt(traceback.format_exc(), True)

        self.run([self.cmd_ln, '-sf', self.jreDestinationPath, self.jre_home])
        self.run([self.cmd_chmod, '-R', "755", "%s/bin/" % self.jreDestinationPath])
        self.run([self.cmd_chown, '-R', 'root:root', self.jreDestinationPath])
        self.run([self.cmd_chown, '-h', 'root:root', self.jre_home])

    def extractOpenDJ(self):
        openDJArchive = 'opendj-server-3.0.0.zip'
        try:
            self.logIt("Unzipping %s in /opt/" % openDJArchive)
            self.run(['unzip', '-n', '-q', '%s/%s' % (self.distAppFolder, openDJArchive), '-d', '/opt/' ])
        except:
            self.logIt("Error encountered while doing unzip %s/%s -d /opt/" % (self.distAppFolder, openDJArchive))
            self.logIt(traceback.format_exc(), True)

        realLdapBaseFolder = os.path.realpath(self.ldapBaseFolder)
        self.run([self.cmd_chown, '-R', 'ldap:ldap', realLdapBaseFolder])

    def installJetty(self):
        self.logIt("Installing jetty %s..." % self.jetty_version)

        jettyTemp = '%s/temp' % self.jetty_dist
        self.run([self.cmd_mkdir, '-p', jettyTemp])
        self.run([self.cmd_chown, '-R', 'jetty:jetty', jettyTemp])

        jettyArchive = 'jetty-distribution-%s.tar.gz' % self.jetty_version
        jettyDestinationPath = '%s/jetty-distribution-%s' % (self.jetty_dist, self.jetty_version)
        try:
            self.logIt("Extracting %s into /opt/jetty" % jettyArchive)
            self.run(['tar', '-xzf', '%s/%s' % (self.distAppFolder, jettyArchive), '-C', self.jetty_dist, '--no-xattrs', '--no-same-owner', '--no-same-permissions'])
        except:
            self.logIt("Error encountered while extracting archive %s" % jettyArchive)
            self.logIt(traceback.format_exc(), True)

        self.run([self.cmd_ln, '-sf', jettyDestinationPath, self.jetty_home])
        self.run([self.cmd_chmod, '-R', "755", "%s/bin/" % jettyDestinationPath])

        self.applyChangesInFiles(self.app_custom_changes['jetty'])

        self.run([self.cmd_chown, '-R', 'jetty:jetty', jettyDestinationPath])
        self.run([self.cmd_chown, '-h', 'jetty:jetty', self.jetty_home])

        self.run([self.cmd_mkdir, '-p', self.jetty_base])
        self.run([self.cmd_chown, '-R', 'jetty:jetty', self.jetty_base])

    def installNode(self):
        self.logIt("Installing node %s..." % self.node_version)

        nodeArchive = 'node-v%s-linux-x64.tar.xz' % self.node_version
        nodeDestinationPath = '/opt/node-v%s-linux-x64' % self.node_version
        try:
            self.logIt("Extracting %s into /opt" % nodeArchive)
            self.run(['tar', '-xJf', '%s/%s' % (self.distAppFolder, nodeArchive), '-C', '/opt/', '--no-xattrs', '--no-same-owner', '--no-same-permissions'])
        except:
            self.logIt("Error encountered while extracting archive %s" % nodeArchive)
            self.logIt(traceback.format_exc(), True)

        self.run([self.cmd_ln, '-sf', nodeDestinationPath, self.node_home])
        self.run([self.cmd_chmod, '-R', "755", "%s/bin/" % nodeDestinationPath])

        # Create temp folder
        self.run([self.cmd_mkdir, '-p', "%s/temp" % self.node_home])

        # Copy init.d script
        self.copyFile(self.node_initd_script, self.gluuOptSystemFolder)
        self.run([self.cmd_chmod, '-R', "755", "%s/node" % self.gluuOptSystemFolder])

        self.run([self.cmd_chown, '-R', 'node:node', nodeDestinationPath])
        self.run([self.cmd_chown, '-h', 'node:node', self.node_home])

        self.run([self.cmd_mkdir, '-p', self.node_base])
        self.run([self.cmd_chown, '-R', 'node:node', self.node_base])

    def installJettyService(self, serviceConfiguration, supportCustomizations=False):
        serviceName = serviceConfiguration['name']
        self.logIt("Installing jetty service %s..." % serviceName)
        jettyServiceBase = '%s/%s' % (self.jetty_base, serviceName)
        jettyModules = serviceConfiguration['jetty']['modules']
        jettyModulesList = jettyModules.split(',')

        self.logIt("Preparing %s service base folders" % serviceName)
        self.run([self.cmd_mkdir, '-p', jettyServiceBase])

        # Create ./ext/lib folder for custom libraries only if installed Jetty "ext" module 
        if "ext" in jettyModulesList:
            self.run([self.cmd_mkdir, '-p', "%s/lib/ext" % jettyServiceBase])

        # Create ./custom/pages and ./custom/static folders for custom pages and static resources, only if application supports them
        if supportCustomizations:
            if not os.path.exists("%s/custom" % jettyServiceBase):
                self.run([self.cmd_mkdir, '-p', "%s/custom" % jettyServiceBase])
            self.run([self.cmd_mkdir, '-p', "%s/custom/pages" % jettyServiceBase])
            self.run([self.cmd_mkdir, '-p', "%s/custom/static" % jettyServiceBase])
            self.run([self.cmd_mkdir, '-p', "%s/custom/libs" % jettyServiceBase])

        self.logIt("Preparing %s service base configuration" % serviceName)
        jettyEnv = os.environ.copy()
        jettyEnv['PATH'] = '%s/bin:' % self.jre_home + jettyEnv['PATH']

        self.run([self.cmd_java, '-jar', '%s/start.jar' % self.jetty_home, 'jetty.home=%s' % self.jetty_home, 'jetty.base=%s' % jettyServiceBase, '--add-to-start=%s' % jettyModules], None, jettyEnv)
        self.run([self.cmd_chown, '-R', 'jetty:jetty', jettyServiceBase])

        jettyServiceConfiguration = '%s/jetty/%s' % (self.outputFolder, serviceName)
        self.copyFile(jettyServiceConfiguration, "/etc/default")
        self.run([self.cmd_chown, 'root:root', "/etc/default/%s" % serviceName])

        if os.path.exists(jettyServiceConfiguration+"_web_resources.xml"):
            self.copyFile(jettyServiceConfiguration+"_web_resources.xml", self.jetty_base+"/"+serviceName+"/webapps")

        self.copyFile('%s/bin/jetty.sh' % self.jetty_home, '/etc/init.d/%s' % serviceName)
        source_string = '# Provides:          jetty'
        target_string = '# Provides:          %s' % serviceName
        self.run(['sed', '-i', 's/^%s/%s/' % (source_string, target_string), '/etc/init.d/%s' % serviceName])

        # Enable service autoload on Gluu-Server startup
        if self.os_type in ['centos', 'fedora', 'redhat']:
            if self.os_initdaemon == 'systemd':
                self.run(["/usr/bin/systemctl", 'enable', serviceName])
            else:
                self.run(["/sbin/chkconfig", serviceName, "on"])
        elif self.os_type in ['ubuntu', 'debian']:
            self.run(["/usr/sbin/update-rc.d", serviceName, 'defaults', '60', '20'])

        serviceConfiguration['installed'] = True

    def installNodeService(self, serviceName):
        self.logIt("Installing node service %s..." % serviceName)

        nodeServiceConfiguration = '%s/node/%s' % (self.outputFolder, serviceName)
        self.copyFile(nodeServiceConfiguration, '/etc/default')
        self.run([self.cmd_chown, 'root:root', '/etc/default/%s' % serviceName])

        self.run([self.cmd_ln, '-sf', '%s/node' % self.gluuOptSystemFolder, '/etc/init.d/%s' % serviceName])

        # Enable service autoload on Gluu-Server startup
        if self.os_type in ['centos', 'fedora', 'redhat']:
            if self.os_initdaemon == 'systemd':
                self.run(["/usr/bin/systemctl", 'enable', serviceName])
            else:
                self.run(["/sbin/chkconfig", serviceName, "on"])
        elif self.os_type in ['ubuntu', 'debian']:
            self.run(["/usr/sbin/update-rc.d", serviceName, 'defaults', '70', '30'])

    def installJython(self):
        self.logIt("Installing Jython %s..." % self.jython_version)
        jythonInstaller = 'jython-%s.jar' % self.jython_version

        try:
            self.run(['rm', '-fr', '/opt*-%s' % self.jython_version])
            self.run([self.cmd_java, '-jar', '%s/jython-installer-%s.jar' % (self.distAppFolder, self.jython_version), '-v', '-s', '-d', '/opt/jython-%s' % self.jython_version, '-t', 'standard', '-e', 'ensurepip'])
        except:
            self.logIt("Error installing jython-installer-%s.jar" % self.jython_version)
            self.logIt(traceback.format_exc(), True)

        self.run([self.cmd_ln, '-sf', '/opt/jython-%s' % self.jython_version, self.jython_home])
        self.run([self.cmd_chown, '-R', 'root:root', '/opt/jython-%s' % self.jython_version])
        self.run([self.cmd_chown, '-h', 'root:root', self.jython_home])

    def downloadWarFiles(self):
        if self.downloadWars:
            print "Downloading oxAuth war file..."
            self.run(['/usr/bin/wget', self.oxauth_war, '--no-verbose', '--retry-connrefused', '--tries=10', '-O', '%s/oxauth.war' % self.distGluuFolder])
            print "Downloading oxTrust war file..."
            self.run(['/usr/bin/wget', self.oxtrust_war, '--no-verbose', '--retry-connrefused', '--tries=10', '-O', '%s/identity.war' % self.distGluuFolder])

            print "Finished downloading latest war files"

        if self.installAsimba:
            # Asimba is not part of CE package. We need to download it if needed
            distAsimbaPath = '%s/%s' % (self.distGluuFolder, "asimba.war")
            if not os.path.exists(distAsimbaPath):
                print "Downloading Asimba war file..."
                self.run(['/usr/bin/wget', self.asimba_war, '--no-verbose', '--retry-connrefused', '--tries=10', '-O', '%s/asimba.war' % self.distGluuFolder])

        if self.installOxAuthRP:
            # oxAuth RP is not part of CE package. We need to download it if needed
            distOxAuthRpPath = '%s/%s' % (self.distGluuFolder, "oxauth-rp.war")
            if not os.path.exists(distOxAuthRpPath):
                print "Downloading oxAuth RP war file..."
                self.run(['/usr/bin/wget', self.oxauth_rp_war, '--no-verbose', '--retry-connrefused', '--tries=10', '-O', '%s/oxauth-rp.war' % self.distGluuFolder])

        if self.downloadWars and self.installSaml:
            print "Downloading Shibboleth IDP v3 war file..."
            self.run(['/usr/bin/wget', self.idp3_war, '--no-verbose', '-c', '--retry-connrefused', '--tries=10', '-O', '%s/idp.war' % self.distGluuFolder])
            print "Downloading Shibboleth IDP v3 keygenerator..."
            self.run(['/usr/bin/wget', self.idp3_cml_keygenerator, '--no-verbose', '-c', '--retry-connrefused', '--tries=10', '-O', self.distGluuFolder + '/idp3_cml_keygenerator.jar'])
            print "Downloading Shibboleth IDP v3 binary distributive file..."
            self.run(['/usr/bin/wget', self.idp3_dist_jar, '--no-verbose', '-c', '--retry-connrefused', '--tries=10', '-O', self.distGluuFolder + '/shibboleth-idp.jar'])

        jceArchive = 'jce_policy-8.zip'
        jceArchivePath = '%s/%s' % (self.distAppFolder, jceArchive)
        if self.installJce and not os.path.exists(jceArchivePath):
            print "Downloading JCE 1.8 zip file..."
            self.run(['/usr/bin/curl', self.java_1_8_jce_zip, '-s', '-j', '-k', '-L', '-H', 'Cookie:oraclelicense=accept-securebackup-cookie', '-o', jceArchivePath])
            

    def encode_passwords(self):
        self.logIt("Encoding passwords")
        try:
            self.encoded_ldap_pw = self.ldap_encode(self.ldapPass)
            self.encoded_shib_jks_pw = self.obscure(self.shibJksPass)
            self.encoded_ox_ldap_pw = self.obscure(self.ldapPass)
            self.encoded_openldapJksPass = self.obscure(self.openldapJksPass)
            self.oxauthClient_pw = self.getPW()
            self.oxauthClient_encoded_pw = self.obscure(self.oxauthClient_pw)
        except:
            self.logIt("Error encoding passwords", True)
            self.logIt(traceback.format_exc(), True)

    def encode_test_passwords(self):
        self.logIt("Encoding test passwords")
        try:
            self.templateRenderingDict['oxauthClient_2_pw'] = self.getPW()
            self.templateRenderingDict['oxauthClient_2_encoded_pw'] = self.obscure(self.templateRenderingDict['oxauthClient_2_pw'])

            self.templateRenderingDict['oxauthClient_3_pw'] = self.getPW()
            self.templateRenderingDict['oxauthClient_3_encoded_pw'] = self.obscure(self.templateRenderingDict['oxauthClient_3_pw'])

            self.templateRenderingDict['oxauthClient_4_pw'] = self.getPW()
            self.templateRenderingDict['oxauthClient_4_encoded_pw'] = self.obscure(self.templateRenderingDict['oxauthClient_4_pw'])
        except:
            self.logIt("Error encoding test passwords", True)
            self.logIt(traceback.format_exc(), True)

    def gen_cert(self, suffix, password, user='root', cn=None):
        self.logIt('Generating Certificate for %s' % suffix)
        key_with_password = '%s/%s.key.orig' % (self.certFolder, suffix)
        key = '%s/%s.key' % (self.certFolder, suffix)
        csr = '%s/%s.csr' % (self.certFolder, suffix)
        public_certificate = '%s/%s.crt' % (self.certFolder, suffix)
        self.run([self.opensslCommand,
                  'genrsa',
                  '-des3',
                  '-out',
                  key_with_password,
                  '-passout',
                  'pass:%s' % password,
                  '2048'
        ])
        self.run([self.opensslCommand,
                  'rsa',
                  '-in',
                  key_with_password,
                  '-passin',
                  'pass:%s' % password,
                  '-out',
                  key
        ])

        certCn = cn
        if certCn == None:
            certCn = self.hostname
             
        self.run([self.opensslCommand,
                  'req',
                  '-new',
                  '-key',
                  key,
                  '-out',
                  csr,
                  '-subj',
                  '/C=%s/ST=%s/L=%s/O=%s/CN=%s/emailAddress=%s' % (self.countryCode, self.state, self.city, self.orgName, certCn, self.admin_email)
        ])
        self.run([self.opensslCommand,
                  'x509',
                  '-req',
                  '-days',
                  '365',
                  '-in',
                  csr,
                  '-signkey',
                  key,
                  '-out',
                  public_certificate
        ])
        self.run([self.cmd_chown, '%s:%s' % (user, user), key_with_password])
        self.run([self.cmd_chmod, '700', key_with_password])
        self.run([self.cmd_chown, '%s:%s' % (user, user), key])
        self.run([self.cmd_chmod, '700', key])

        self.run([self.cmd_keytool, "-import", "-trustcacerts", "-alias", "%s_%s" % (self.hostname, suffix), \
                  "-file", public_certificate, "-keystore", self.defaultTrustStoreFN, \
                  "-storepass", "changeit", "-noprompt"])

    def generate_crypto(self):
        try:
            self.logIt('Generating certificates and keystores')
            self.gen_cert('httpd', self.httpdKeyPass, 'jetty')
            self.gen_cert('shibIDP', self.shibJksPass, 'jetty')
            self.gen_cert('idp-encryption', self.shibJksPass, 'jetty')
            self.gen_cert('idp-signing', self.shibJksPass, 'jetty')
            self.gen_cert('asimba', self.asimbaJksPass, 'jetty')
            self.gen_cert('openldap', self.openldapKeyPass, 'ldap', self.ldap_hostname)
            # Shibboleth IDP and Asimba will be added soon...
            self.gen_keystore('shibIDP',
                              self.shibJksFn,
                              self.shibJksPass,
                              '%s/shibIDP.key' % self.certFolder,
                              '%s/shibIDP.crt' % self.certFolder,
                              'jetty')
            self.gen_keystore('asimba',
                              self.asimbaJksFn,
                              self.asimbaJksPass,
                              '%s/asimba.key' % self.certFolder,
                              '%s/asimba.crt' % self.certFolder,
                              'jetty')
            self.gen_keystore('openldap',
                              self.openldapJksFn,
                              self.openldapJksPass,
                              '%s/openldap.key' % self.certFolder,
                              '%s/openldap.crt' % self.certFolder,
                              'jetty')
            self.run([self.cmd_chown, '-R', 'jetty:jetty', self.certFolder])
            self.run([self.cmd_chmod, '-R', '500', self.certFolder])
            # oxTrust UI can add key to asimba's keystore
            self.run([self.cmd_chmod, 'u+w', self.asimbaJksFn])
        except:
            self.logIt("Error generating cyrpto")
            self.logIt(traceback.format_exc(), True)

    def gen_keystore(self, suffix, keystoreFN, keystorePW, inKey, inCert, user='root'):
        self.logIt("Creating keystore %s" % suffix)
        # Convert key to pkcs12
        pkcs_fn = '%s/%s.pkcs12' % (self.certFolder, suffix)
        self.run([self.opensslCommand,
                  'pkcs12',
                  '-export',
                  '-inkey',
                  inKey,
                  '-in',
                  inCert,
                  '-out',
                  pkcs_fn,
                  '-name',
                  self.hostname,
                  '-passout',
                  'pass:%s' % keystorePW
        ])
        # Import p12 to keystore
        self.run([self.cmd_keytool,
                  '-importkeystore',
                  '-srckeystore',
                  '%s/%s.pkcs12' % (self.certFolder, suffix),
                  '-srcstorepass',
                  keystorePW,
                  '-srcstoretype',
                  'PKCS12',
                  '-destkeystore',
                  keystoreFN,
                  '-deststorepass',
                  keystorePW,
                  '-deststoretype',
                  'JKS',
                  '-keyalg',
                  'RSA',
                  '-noprompt'
        ])
        self.run([self.cmd_chown, '%s:%s' % (user, user), pkcs_fn])
        self.run([self.cmd_chmod, '700', pkcs_fn])
        self.run([self.cmd_chown, '%s:%s' % (user, user), keystoreFN])
        self.run([self.cmd_chmod, '700', keystoreFN])

    def gen_openid_jwks_jks_keys(self, jks_path, jks_pwd, jks_create = True, key_expiration = None, dn_name = None, key_algs = None):
        self.logIt("Generating oxAuth OpenID Connect keys")

        if dn_name == None:
            dn_name = self.default_openid_jks_dn_name

        if key_algs == None:
            key_algs = self.default_key_algs

        if key_expiration == None:
            key_expiration = self.default_key_expiration


        # We can remove this once KeyGenerator will do the same
        if jks_create == True:
            self.logIt("Creating empty JKS keystore")
            # Create JKS with dummy key
            cmd = " ".join([self.cmd_keytool,
                      '-genkey',
                      '-alias',
                      'dummy',
                      '-keystore',
                      jks_path,
                      '-storepass',
                      jks_pwd,
                      '-keypass',
                      jks_pwd,
                      '-dname',
                      '"%s"' % dn_name])
            self.run(['/bin/sh', '-c', cmd])

            # Delete dummy key from JKS
            cmd = " ".join([self.cmd_keytool,
                      '-delete',
                      '-alias',
                      'dummy',
                      '-keystore',
                      jks_path,
                      '-storepass',
                      jks_pwd,
                      '-keypass',
                      jks_pwd,
                      '-dname',
                      '"%s"' % dn_name])
            self.run(['/bin/sh', '-c', cmd])

        oxauth_lib_files = self.findFiles(self.oxauth_keys_utils_libs, self.jetty_user_home_lib)

        cmd = " ".join([self.cmd_java,
                        "-Dlog4j.defaultInitOverride=true",
                        "-cp",
                        ":".join(oxauth_lib_files),
                        "org.xdi.oxauth.util.KeyGenerator",
                        "-keystore",
                        jks_path,
                        "-keypasswd",
                        jks_pwd,
                        "-algorithms",
                        "%s" % key_algs,
                        "-dnname",
                        '"%s"' % dn_name,
                        "-expiration",
                        "%s" % key_expiration])
        args = ['/bin/sh', '-c', cmd]

        self.logIt("Runnning: %s" % " ".join(args))
        try:
            p = subprocess.Popen(args, stdout=subprocess.PIPE, stderr=subprocess.PIPE)
            output, err = p.communicate()
            p.wait()
            if err:
                self.logIt(err, True)
            if output:
                return output.split(os.linesep)
        except:
            self.logIt("Error running command : %s" % " ".join(args), True)
            self.logIt(traceback.format_exc(), True)

        return None

    def export_openid_key(self, jks_path, jks_pwd, cert_alias, cert_path):
        self.logIt("Exporting oxAuth OpenID Connect keys")

        oxauth_lib_files = self.findFiles(self.oxauth_keys_utils_libs, self.jetty_user_home_lib)

        cmd = " ".join([self.cmd_java,
                        "-Dlog4j.defaultInitOverride=true",
                        "-cp",
                        ":".join(oxauth_lib_files),
                        "org.xdi.oxauth.util.KeyExporter",
                        "-keystore",
                        jks_path,
                        "-keypasswd",
                        jks_pwd,
                        "-alias",
                        cert_alias,
                        "-exportfile",
                        cert_path])
        self.run(['/bin/sh', '-c', cmd])

    def write_openid_keys(self, fn, jwks):
        self.logIt("Writing oxAuth OpenID Connect keys")
        if not jwks:
            self.logIt("Failed to write oxAuth OpenID Connect key to %s" % fn)
            return

        try:
            jwks_text = '\n'.join(jwks)
            f = open(fn, 'w')
            f.write(jwks_text)
            f.close()
            self.run([self.cmd_chown, 'jetty:jetty', fn])
            self.run([self.cmd_chmod, '600', fn])
            self.logIt("Wrote oxAuth OpenID Connect key to %s" % fn)
        except:
            self.logIt("Error writing command : %s" % fn, True)
            self.logIt(traceback.format_exc(), True)

    def generate_oxauth_openid_keys(self):
        jwks = self.gen_openid_jwks_jks_keys(self.oxauth_openid_jks_fn, self.oxauth_openid_jks_pass)
        self.write_openid_keys(self.oxauth_openid_jwks_fn, jwks)

    def generate_base64_string(self, lines, num_spaces):
        if not lines:
            return None

        plain_text = ''.join(lines)
        plain_b64encoded_text = plain_text.encode('base64').strip()

        if num_spaces > 0:
            plain_b64encoded_text = self.reindent(plain_b64encoded_text, num_spaces)

        return plain_b64encoded_text

    def genRandomString(self, N):
        return ''.join(random.SystemRandom().choice(string.ascii_lowercase
                                     + string.ascii_uppercase
                                     + string.digits) for _ in range(N))

    def generate_scim_configuration(self):
        self.scim_rs_client_jks_pass = self.getPW()

        self.scim_rs_client_jks_pass_encoded = self.obscure(self.scim_rs_client_jks_pass)

        self.scim_rs_client_jwks = self.gen_openid_jwks_jks_keys(self.scim_rs_client_jks_fn, self.scim_rs_client_jks_pass)
        self.templateRenderingDict['scim_rs_client_base64_jwks'] = self.generate_base64_string(self.scim_rs_client_jwks, 1)

        self.scim_rp_client_jwks = self.gen_openid_jwks_jks_keys(self.scim_rp_client_jks_fn, self.scim_rp_client_jks_pass)
        self.templateRenderingDict['scim_rp_client_base64_jwks'] = self.generate_base64_string(self.scim_rp_client_jwks, 1)

    def generate_passport_configuration(self):
        self.passport_rs_client_jks_pass = self.getPW()

        self.passport_rs_client_jks_pass_encoded = self.obscure(self.passport_rs_client_jks_pass)

        self.passport_rs_client_jwks = self.gen_openid_jwks_jks_keys(self.passport_rs_client_jks_fn, self.passport_rs_client_jks_pass)
        self.templateRenderingDict['passport_rs_client_base64_jwks'] = self.generate_base64_string(self.passport_rs_client_jwks, 1)

        self.passport_rp_client_jwks = self.gen_openid_jwks_jks_keys(self.passport_rp_client_jks_fn, self.passport_rp_client_jks_pass)
        self.templateRenderingDict['passport_rp_client_base64_jwks'] = self.generate_base64_string(self.passport_rp_client_jwks, 1)

    def getPrompt(self, prompt, defaultValue=None):
        try:
            if defaultValue:
                user_input = raw_input("%s [%s] : " % (prompt, defaultValue)).strip()
                if user_input == '':
                    return defaultValue
                else:
                    return user_input
            else:
                input = False
                while not input:
                    user_input = raw_input("%s : " % prompt).strip()
                    if user_input != '':
                        input = True
                        return user_input
        except KeyboardInterrupt:
            sys.exit()
        except:
            return None

    def getPW(self, size=12, chars=string.ascii_uppercase + string.digits + string.lowercase):
        return ''.join(random.choice(chars) for _ in range(size))

    def getQuad(self):
        return str(uuid.uuid4())[:4].upper()

    def prepare_openid_keys_generator(self):
        self.logIt("Preparing files needed to run OpenId keys generator")
        # Unpack oxauth.war to get libs needed to run key generator
        oxauthWar = 'oxauth.war'
        distOxAuthPath = '%s/%s' % (self.distGluuFolder, oxauthWar)

        tmpOxAuthDir = '%s/tmp_oxauth' % self.distGluuFolder

        self.logIt("Unpacking %s..." % oxauthWar)
        self.removeDirs(tmpOxAuthDir)
        self.createDirs(tmpOxAuthDir)

        self.run([self.cmd_jar,
                  'xf',
                  distOxAuthPath], tmpOxAuthDir)

        tmpLibsOxAuthPath = '%s/WEB-INF/lib' % tmpOxAuthDir

        self.logIt("Copying files to %s..." % self.jetty_user_home_lib)
        oxauth_lib_files = self.findFiles(self.oxauth_keys_utils_libs, tmpLibsOxAuthPath)
        for oxauth_lib_file in oxauth_lib_files:
            self.copyFile(oxauth_lib_file, self.jetty_user_home_lib)

        self.removeDirs(tmpOxAuthDir)

    def install_gluu_base(self):
        self.logIt("Installing Gluu base...")
        self.prepare_openid_keys_generator()

        self.generate_scim_configuration()
        self.generate_passport_configuration()

        self.ldap_binddn = self.openldapRootUser
        self.ldap_site_binddn = self.openldapSiteUser

        if self.installSaml:
            self.oxTrustConfigGeneration = "true"
        else:
            self.oxTrustConfigGeneration = "false"

    def load_certificate_text(self, filePath):
        self.logIt("Load certificate %s" % filePath)
        f = open(filePath)
        certificate_text = f.read()
        f.close()
        certificate_text = certificate_text.replace('-----BEGIN CERTIFICATE-----', '').replace('-----END CERTIFICATE-----', '').strip()
        return certificate_text

    def install_oxauth(self):
        self.logIt("Copying identity.war into jetty webapps folder...")

        jettyServiceName = 'oxauth'
        self.installJettyService(self.jetty_app_configuration[jettyServiceName], True)

        jettyServiceWebapps = '%s/%s/webapps' % (self.jetty_base, jettyServiceName)
        self.copyFile('%s/oxauth.war' % self.distGluuFolder, jettyServiceWebapps)

    def install_oxtrust(self):
        self.logIt("Copying oxauth.war into jetty webapps folder...")

        jettyServiceName = 'identity'
        self.installJettyService(self.jetty_app_configuration[jettyServiceName], True)

        jettyServiceWebapps = '%s/%s/webapps' % (self.jetty_base, jettyServiceName)
        self.copyFile('%s/identity.war' % self.distGluuFolder, jettyServiceWebapps)

    def install_saml(self):
        if self.installSaml:
            self.logIt("Install SAML Shibboleth IDP v3...")

            # Put latest SAML templates
            identityWar = 'identity.war'
            distIdentityPath = '%s/%s' % (self.distGluuFolder, identityWar)

            tmpIdentityDir = '%s/tmp_identity' % self.distGluuFolder

            self.logIt("Unpacking %s from %s..." % ('oxtrust-configuration.jar', identityWar))
            self.removeDirs(tmpIdentityDir)
            self.createDirs(tmpIdentityDir)

            identityConfFilePattern = 'WEB-INF/lib/oxtrust-configuration-%s.jar' % self.oxVersion

            self.run([self.cmd_jar,
                      'xf',
                      distIdentityPath], tmpIdentityDir)

            self.logIt("Unpacking %s..." % 'oxtrust-configuration.jar')
            self.run([self.cmd_jar,
                      'xf',
                      identityConfFilePattern], tmpIdentityDir)

            self.logIt("Preparing SAML templates...")
            self.removeDirs('%s/conf/shibboleth3' % self.gluuBaseFolder)
            self.createDirs('%s/conf/shibboleth3/idp' % self.gluuBaseFolder)

            # Put IDP templates to oxTrust conf folder
            jettyIdentityServiceName = 'identity'
            jettyIdentityServiceConf = '%s/%s/conf' % (self.jetty_base, jettyIdentityServiceName)
            self.run([self.cmd_mkdir, '-p', jettyIdentityServiceConf])

            self.copyTree('%s/shibboleth3' % tmpIdentityDir, '%s/shibboleth3' % jettyIdentityServiceConf)

            self.removeDirs(tmpIdentityDir)

            # unpack IDP3 JAR with static configs
            self.run([self.cmd_jar, 'xf', self.distGluuFolder + '/shibboleth-idp.jar'], '/opt')
            self.removeDirs('/opt/META-INF')

            # Process templates
            self.renderTemplateInOut(self.idp3_configuration_properties, self.staticIDP3FolderConf, self.idp3ConfFolder)
            self.renderTemplateInOut(self.idp3_configuration_ldap_properties, self.staticIDP3FolderConf, self.idp3ConfFolder)
            self.renderTemplateInOut(self.idp3_configuration_saml_nameid, self.staticIDP3FolderConf, self.idp3ConfFolder)
            self.renderTemplateInOut(self.idp3_configuration_services, self.staticIDP3FolderConf, self.idp3ConfFolder)
            self.renderTemplateInOut(self.idp3_configuration_password_authn, self.staticIDP3FolderConf + '/authn', self.idp3ConfFolder + '/authn')

            # load certificates to update metadata
            self.templateRenderingDict['idp3EncryptionCertificateText'] = self.load_certificate_text(self.certFolder + '/idp-encryption.crt')
            self.templateRenderingDict['idp3SigningCertificateText'] = self.load_certificate_text(self.certFolder + '/idp-signing.crt')
            # update IDP3 metadata
            self.renderTemplateInOut(self.idp3_metadata, self.staticIDP3FolderMetadata, self.idp3MetadataFolder)

            self.idpWarFullPath = '%s/idp.war' % self.distGluuFolder

            # generate new keystore with AES symmetric key
            # there is one throuble with Shibboleth IDP 3.x - it doesn't load keystore from /etc/certs. It accepts %{idp.home}/credentials/sealer.jks  %{idp.home}/credentials/sealer.kver path format only.
            self.run([self.cmd_java,'-classpath', self.distGluuFolder + '/idp3_cml_keygenerator.jar', 'org.xdi.oxshibboleth.keygenerator.KeyGenerator', self.idp3CredentialsFolder, self.shibJksPass], self.idp3CredentialsFolder)

            jettyIdpServiceName = 'idp'
            jettyIdpServiceWebapps = '%s/%s/webapps' % (self.jetty_base, jettyIdpServiceName)

            self.installJettyService(self.jetty_app_configuration[jettyIdpServiceName])
            self.copyFile('%s/idp.war' % self.distGluuFolder, jettyIdpServiceWebapps)
            
            # Prepare libraries needed to for command line IDP3 utilities
            self.install_saml_libraries()

            # chown -R jetty:jetty /opt/shibboleth-idp
            # self.run([self.cmd_chown,'-R', 'jetty:jetty', self.idp3Folder], '/opt')
            self.run([self.cmd_chown, '-R', 'jetty:jetty', jettyIdpServiceWebapps], '/opt')

    def install_saml_libraries(self):
        # Unpack oxauth.war to get bcprov-jdk16.jar
        idpWar = 'idp.war'
        distIdpPath = '%s/idp.war' % self.distGluuFolder

        tmpIdpDir = '%s/tmp/tmp_idp' % self.distFolder

        self.logIt("Unpacking %s..." % idpWar)
        self.removeDirs(tmpIdpDir)
        self.createDirs(tmpIdpDir)

        self.run([self.cmd_jar,
                  'xf',
                  distIdpPath], tmpIdpDir)

        # Copy libraries into webapp
        idp3WebappLibFolder = "%s/WEB-INF/lib" % self.idp3WebappFolder
        self.createDirs(idp3WebappLibFolder)
        self.copyTree('%s/WEB-INF/lib' % tmpIdpDir, idp3WebappLibFolder)

        self.removeDirs(tmpIdpDir)

    def install_asimba(self):
        asimbaWar = 'asimba.war'
        distAsimbaPath = '%s/%s' % (self.distGluuFolder, asimbaWar)
        
        self.logIt("Configuring Asimba...")
        self.copyFile(self.asimba_configuration, self.asimba_configuration_xml)
        self.copyFile(self.asimba_selector_configuration, self.asimba_selector_configuration_xml)
        self.run([self.cmd_chmod, '-R', 'uga+x', self.asimba_conf_folder])
        self.run([self.cmd_chmod, '-R', 'ug+w', self.asimba_conf_folder])
        self.run([self.cmd_chmod, '-R', 'uga+r', self.asimba_configuration_xml, self.asimba_selector_configuration_xml])
        self.run([self.cmd_chown, '-R', 'jetty:jetty', self.asimba_conf_folder+'/metadata'])
        
        self.logIt("Copying asimba.war into jetty webapps folder...")
        jettyServiceName = 'asimba'
        self.installJettyService(self.jetty_app_configuration[jettyServiceName])

        jettyServiceWebapps = '%s/%s/webapps' % (self.jetty_base, jettyServiceName)
        self.copyFile(distAsimbaPath, jettyServiceWebapps)

    def install_oxauth_rp(self):
        oxAuthRPWar = 'oxauth-rp.war'
        distOxAuthRpPath = '%s/%s' % (self.distGluuFolder, oxAuthRPWar)

        self.logIt("Copying oxauth-rp.war into jetty webapps folder...")

        jettyServiceName = 'oxauth-rp'
        self.installJettyService(self.jetty_app_configuration[jettyServiceName])

        jettyServiceWebapps = '%s/%s/webapps' % (self.jetty_base, jettyServiceName)
        self.copyFile('%s/oxauth-rp.war' % self.distGluuFolder, jettyServiceWebapps)

    def install_passport(self):
        self.logIt("Installing Passport...")

        self.logIt("Preparing passport service base folders")
        self.run([self.cmd_mkdir, '-p', self.gluu_passport_base])

        # Extract package
        passportArchive = 'passport.tgz'
        try:
            self.logIt("Extracting %s into %s" % (passportArchive, self.gluu_passport_base))
            self.run(['tar', '--strip', '1', '-xzf', '%s/%s' % (self.distGluuFolder, passportArchive), '-C', self.gluu_passport_base, '--no-xattrs', '--no-same-owner', '--no-same-permissions'])
        except:
            self.logIt("Error encountered while extracting archive %s" % passportArchive)
            self.logIt(traceback.format_exc(), True)

        # Install dependencies
        try:
            self.logIt("Running npm install in %s" % self.gluu_passport_base)

            nodeEnv = os.environ.copy()
            nodeEnv['PATH'] = '%s/bin:' % self.node_home + nodeEnv['PATH']

            self.run(['npm', 'install', '-P'], self.gluu_passport_base, nodeEnv, True)
        except:
            self.logIt("Error encountered running npm install in %s" % self.gluu_passport_base)
            self.logIt(traceback.format_exc(), True)

        # Create logs folder
        self.run([self.cmd_mkdir, '-p', '%s/server/logs' % self.gluu_passport_base])

        self.run([self.cmd_chown, '-R', 'node:node', self.gluu_passport_base])

        self.logIt("Preparing Passport OpenID RP certificate...")
        passport_rp_client_jwks_json = json.loads(''.join(self.passport_rp_client_jwks))
        for jwks_key in passport_rp_client_jwks_json["keys"]:
            if jwks_key["alg"]  == self.passport_rp_client_cert_alg: 
                self.passport_rp_client_cert_alias = jwks_key["kid"]
                break

        self.export_openid_key(self.passport_rp_client_jks_fn, self.passport_rp_client_jks_pass, self.passport_rp_client_cert_alias, self.passport_rp_client_cert_fn)
        self.renderTemplateInOut(self.passport_config, self.templateFolder, self.configFolder)
        
        # Install passport system service script
        self.installNodeService('passport')

    def install_gluu_components(self):
        if self.installLdap:
            self.install_ldap_server()
 
        if self.installHttpd: 
            self.configure_httpd()

        if self.installOxAuth:
            self.install_oxauth()

        if self.installOxTrust:
            self.install_oxtrust()

        if self.installSaml:
            self.install_saml()

        if self.installAsimba:
            self.install_asimba()

        if self.installOxAuthRP:
            self.install_oxauth_rp()

        if self.installPassport:
            self.install_passport()

    def isIP(self, address):
        try:
            socket.inet_aton(address)
            return True
        except socket.error:
            return False

    def ldap_encode(self, password):
        salt = os.urandom(4)
        sha = hashlib.sha1(password)
        sha.update(salt)
        b64encoded = '{0}{1}'.format(sha.digest(), salt).encode('base64').strip()
        encrypted_password = '{{SSHA}}{0}'.format(b64encoded)
        return encrypted_password

    def createUser(self, userName, homeDir):
        try:
            useradd = '/usr/sbin/useradd'
            self.run([useradd, '--system', '--create-home', '--user-group', '--shell', '/bin/bash', '--home-dir', homeDir, userName])
        except:
            self.logIt("Error adding user", True)
            self.logIt(traceback.format_exc(), True)

    def createGroup(self, groupName):
        try:
            groupadd = '/usr/sbin/groupadd'
            self.run([groupadd, groupName])
        except:
            self.logIt("Error adding group", True)
            self.logIt(traceback.format_exc(), True)

    def addUserToGroup(self, groupName, userName):
        try:
            usermod = '/usr/sbin/usermod'
            self.run([usermod, '-a', '-G', groupName, userName])
        except:
            self.logIt("Error adding group", True)
            self.logIt(traceback.format_exc(), True)

    def createUsers(self):
        self.createUser('ldap', self.ldap_user_home)
        self.createUser('jetty', self.jetty_user_home)
        self.createUser('node', self.node_user_home)

        self.createGroup('gluu')
        
        self.addUserToGroup('gluu', 'ldap')
        self.addUserToGroup('gluu', 'jetty')
        self.addUserToGroup('gluu', 'node')

        self.addUserToGroup('adm', 'ldap')

    def makeFolders(self):
        try:
            # Allow write to /tmp
            self.run([self.cmd_chmod, 'ga+w', "/tmp"])

            # Create these folder on all instances
            self.run([self.cmd_mkdir, '-p', self.gluuOptFolder])
            self.run([self.cmd_mkdir, '-p', self.gluuOptBinFolder])
            self.run([self.cmd_mkdir, '-p', self.gluuOptSystemFolder])
            self.run([self.cmd_mkdir, '-p', self.gluuOptPythonFolder])
            self.run([self.cmd_mkdir, '-p', self.configFolder])
            self.run([self.cmd_mkdir, '-p', self.certFolder])
            self.run([self.cmd_mkdir, '-p', self.outputFolder])
            self.run([self.cmd_mkdir, '-p', self.jetty_user_home_lib])

            if not os.path.exists(self.osDefault):
                self.run([self.cmd_mkdir, '-p', self.osDefault])

            if self.installOxTrust | self.installOxAuth:
                self.run([self.cmd_mkdir, '-m', '775', '-p', self.oxPhotosFolder])
                self.run([self.cmd_mkdir, '-m', '775', '-p', self.oxTrustRemovedFolder])
                self.run([self.cmd_mkdir, '-m', '775', '-p', self.oxTrustCacheRefreshFolder])

                self.run([self.cmd_chown, '-R', 'root:gluu', self.oxPhotosFolder])
                self.run([self.cmd_chown, '-R', 'root:gluu', self.oxTrustRemovedFolder])
                self.run([self.cmd_chown, '-R', 'root:gluu', self.oxTrustCacheRefreshFolder])

            if self.installSaml:
                self.run([self.cmd_mkdir, '-p', self.idp3Folder])
                self.run([self.cmd_mkdir, '-p', self.idp3MetadataFolder])
                self.run([self.cmd_mkdir, '-p', self.idp3MetadataCredentialsFolder])
                self.run([self.cmd_mkdir, '-p', self.idp3LogsFolder])
                self.run([self.cmd_mkdir, '-p', self.idp3LibFolder])
                self.run([self.cmd_mkdir, '-p', self.idp3ConfFolder])
                self.run([self.cmd_mkdir, '-p', self.idp3ConfAuthnFolder])
                self.run([self.cmd_mkdir, '-p', self.idp3CredentialsFolder])
                self.run([self.cmd_mkdir, '-p', self.idp3WebappFolder])
                # self.run([self.cmd_mkdir, '-p', self.idp3WarFolder])
                self.run([self.cmd_chown, '-R', 'jetty:jetty', self.idp3Folder])

            if self.installLdap:
                self.run([self.cmd_mkdir, '-p', '/opt/gluu/data/main_db'])
                self.run([self.cmd_mkdir, '-p', '/opt/gluu/data/site_db'])
                
            if self.installAsimba:
                self.run([self.cmd_mkdir, '-p', self.asimba_conf_folder])
                self.run([self.cmd_mkdir, '-p', self.asimba_conf_folder+'/metadata'])
                self.run([self.cmd_mkdir, '-p', self.asimba_conf_folder+'/metadata/idp'])
                self.run([self.cmd_mkdir, '-p', self.asimba_conf_folder+'/metadata/sp'])
                self.run([self.cmd_chown, '-R', 'jetty:jetty', self.asimba_conf_folder+'/metadata'])
                
        except:
            self.logIt("Error making folders", True)
            self.logIt(traceback.format_exc(), True)

    def customiseSystem(self):
        # Render customized part
        if self.os_initdaemon == 'init':
            self.renderTemplate(self.system_profile_update)
            renderedSystemProfile = self.readFile(self.system_profile_update)
    
            # Read source file
            currentSystemProfile = self.readFile(self.sysemProfile)
    
            # Write merged file
            resultSystemProfile = "\n".join((currentSystemProfile, renderedSystemProfile))
            self.writeFile(self.sysemProfile, resultSystemProfile)
    
            # Fix new file permissions
            self.run([self.cmd_chmod, '644', self.sysemProfile])

    def configureSystem(self):
        self.customiseSystem()
        self.createUsers()
        self.makeFolders()

    def make_salt(self):
        try:
            f = open("%s/salt" % self.configFolder, 'w')
            f.write('encodeSalt = %s' % self.encode_salt)
            f.close()
        except:
            self.logIt("Error writing salt", True)
            self.logIt(traceback.format_exc(), True)
            sys.exit()


    def make_oxauth_salt(self):
        self.pairwiseCalculationKey = self.genRandomString(random.randint(20,30))
        self.pairwiseCalculationSalt = self.genRandomString(random.randint(20,30))

    def promptForProperties(self):
        # IP address needed only for Apache2 and hosts file update
        if self.installHttpd:
            self.ip = self.get_ip()

        detectedHostname = None
        try:
            detectedHostname = socket.gethostbyaddr(socket.gethostname())[0]
        except:
            try:
                detectedHostname = os.popen("/bin/hostname").read().strip()
            except:
                self.logIt("No detected hostname", True)
                self.logIt(traceback.format_exc(), True)
        if detectedHostname:
            self.hostname = self.getPrompt("Enter hostname", detectedHostname)
        else:
            self.hostname = self.getPrompt("Enter hostname")

        # Get city and state|province code
        self.city = self.getPrompt("Enter your city or locality")
        self.state = self.getPrompt("Enter your state or province two letter code")

        # Get the Country Code
        long_enough = False
        while not long_enough:
            countryCode = self.getPrompt("Enter two letter Country Code")
            if len(countryCode) != 2:
                print "Country code must be two characters"
            else:
                self.countryCode = countryCode
                long_enough = True

        self.orgName = self.getPrompt("Enter Organization Name")
        self.admin_email = self.getPrompt('Enter email address for support at your organization')
        self.application_max_ram = self.getPrompt("Enter maximum RAM for applications in MB", '3072')
        randomPW = self.getPW()
        self.ldapPass = self.getPrompt("Optional: enter password for oxTrust and LDAP superuser", randomPW)

        promptForOxAuth = self.getPrompt("Install oxAuth OAuth2 Authorization Server?", "Yes")[0].lower()
        if promptForOxAuth == 'y':
            self.installOxAuth = True
        else:
            self.installOxAuth = False

        promptForOxTrust = self.getPrompt("Install oxTrust Admin UI?", "Yes")[0].lower()
        if promptForOxTrust == 'y':
            self.installOxTrust = True
        else:
            self.installOxTrust = False

        promptForLDAP = self.getPrompt("Install LDAP Server?", "Yes")[0].lower()
        if promptForLDAP == 'y':
            self.installLdap = True
        else:
            self.installLdap = False

        promptForHTTPD = self.getPrompt("Install Apache HTTPD Server", "Yes")[0].lower()
        if promptForHTTPD == 'y':
            self.installHttpd = True
        else:
            self.installHttpd = False

        promptForShibIDP = self.getPrompt("Install Shibboleth SAML IDP?", "No")[0].lower()
        if promptForShibIDP == 'y':
            self.shibboleth_version = 'v3'
            self.installSaml = True
        else:
            self.installSaml = False

        promptForAsimba = self.getPrompt("Install Asimba SAML Proxy?", "No")[0].lower()
        if promptForAsimba == 'y':
            self.installAsimba = True
        else:
            self.installAsimba = False

        promptForOxAuthRP = self.getPrompt("Install oxAuth RP?", "No")[0].lower()
        if promptForOxAuthRP == 'y':
            self.installOxAuthRP = True
        else:
            self.installOxAuthRP = False

        promptForPassport = self.getPrompt("Install Passport?", "No")[0].lower()
        if promptForPassport == 'y':
            self.installPassport = True
        else:
            self.installPassport = False
            
        #if self.allowDeprecatedApplications:
            # Empty deprecated option

        promptForJCE = self.getPrompt("Install JCE 1.8?", "Yes")[0].lower()
        if promptForJCE == 'y':
            promptForJCELicense = self.getPrompt("You must accept the Oracle Binary Code License Agreement for the Java SE Platform Products to download this software. Accept License Agreement?", "Yes")[0].lower()
            if promptForJCELicense == 'y':
                self.installJce = True
            else:
                self.installJce = False
        else:
            self.installJce = False

    def get_filepaths(self, directory):
        file_paths = []

        for root, directories, files in os.walk(directory):
            for filename in files:
                # filepath = os.path.join(root, filename)
                file_paths.append(filename)

        return file_paths

    def fomatWithDict(self, text, dictionary):
        text = re.sub(r"%([^\(])", r"%%\1", text)
        text = re.sub(r"%$", r"%%", text)  # There was a % at the end?

        return text % dictionary

    def renderTemplateInOut(self, filePath, templateFolder, outputFolder):
        self.logIt("Rendering template %s" % filePath)
        fn = os.path.split(filePath)[-1]
        f = open(os.path.join(templateFolder, fn))
        template_text = f.read()
        f.close()
        newFn = open(os.path.join(outputFolder, fn), 'w+')
        newFn.write(self.fomatWithDict(template_text, self.merge_dicts(self.__dict__, self.templateRenderingDict)))
        newFn.close()

    def renderTemplate(self, filePath):
        self.renderTemplateInOut(filePath, self.templateFolder, self.outputFolder)

    def render_templates(self):
        self.logIt("Rendering templates")
        for fullPath in self.ce_templates.keys():
            try:
                self.renderTemplate(fullPath)
            except:
                self.logIt("Error writing template %s" % fullPath, True)
                self.logIt(traceback.format_exc(), True)

    def render_custom_templates(self, fullPath):
        output_dir = fullPath + '.output'

        self.logIt("Rendering custom templates")
        self.logIt("Rendering custom templates from %s to %s" % (fullPath, output_dir))

        try:
            self.run([self.cmd_mkdir, '-p', output_dir])
        except:
            self.logIt("Error creating output directory %s" % output_dir, True)
            self.logIt(traceback.format_exc(), True)

        try:
            for filename in self.get_filepaths(fullPath):
                self.renderTemplateInOut(filename, fullPath, output_dir)
        except:
            self.logIt("Error writing template %s" % fullPath, True)
            self.logIt(traceback.format_exc(), True)

    def render_configuration_template(self):
        self.logIt("Rendering configuration templates")

        fullPath = self.ldif_configuration
        try:
            self.renderTemplate(fullPath)
        except:
            self.logIt("Error writing template %s" % fullPath, True)
            self.logIt(traceback.format_exc(), True)

    def render_templates_folder(self, templatesFolder):
        self.logIt("Rendering templates folder: %s" % templatesFolder)

        for templateBase, templateDirectories, templateFiles in os.walk(templatesFolder):
            for templateFile in templateFiles:
                fullPath = '%s/%s' % (templateBase, templateFile)
                try:
                    self.logIt("Rendering test template %s" % fullPath)
                    # Remove ./template/ and everything left of it from fullPath
                    fn = re.match(r'(^.+/templates/)(.*$)', fullPath).groups()[1]
                    f = open(os.path.join(self.templateFolder, fn))
                    template_text = f.read()
                    f.close()

                    fullOutputFile = os.path.join(self.outputFolder, fn)
                    # Create full path to the output file
                    fullOutputDir = os.path.dirname(fullOutputFile)
                    if not os.path.exists(fullOutputDir):
                        os.makedirs(fullOutputDir)

                    newFn = open(fullOutputFile, 'w+')
                    newFn.write(template_text % self.merge_dicts(self.__dict__, self.templateRenderingDict))
                    newFn.close()
                except:
                    self.logIt("Error writing template %s" % fullPath, True)
                    self.logIt(traceback.format_exc(), True)

    def render_test_templates(self):
        self.logIt("Rendering test templates")

        testTepmplatesFolder = '%s/test/' % self.templateFolder
        self.render_templates_folder(testTepmplatesFolder)

    def render_jetty_templates(self):
        self.logIt("Rendering jetty templates")

        jettyTepmplatesFolder = '%s/jetty/' % self.templateFolder
        self.render_templates_folder(jettyTepmplatesFolder)

    def render_node_templates(self):
        self.logIt("Rendering node templates")

        nodeTepmplatesFolder = '%s/node/' % self.templateFolder
        self.render_templates_folder(nodeTepmplatesFolder)

    def prepare_base64_extension_scripts(self):
        try:
            if not os.path.exists(self.extensionFolder):
                return None

            for extensionType in os.listdir(self.extensionFolder):
                extensionTypeFolder = os.path.join(self.extensionFolder, extensionType)
                if not os.path.isdir(extensionTypeFolder):
                    continue

                for scriptFile in os.listdir(extensionTypeFolder):
                    scriptFilePath = os.path.join(extensionTypeFolder, scriptFile)
                    base64ScriptFile = self.generate_base64_file(scriptFilePath, 1)
                    
                    # Prepare key for dictionary
                    extensionScriptName = '%s_%s' % (extensionType, os.path.splitext(scriptFile)[0]) 
                    extensionScriptName = extensionScriptName.decode('utf-8').lower()

                    self.templateRenderingDict[extensionScriptName] = base64ScriptFile
                    self.logIt("Loaded script %s with type %s into %s" % (scriptFile, extensionType, extensionScriptName))

        except:
            self.logIt("Error loading scripts from %s" % self.extensionFolder, True)
            self.logIt(traceback.format_exc(), True)

    def reindent(self, text, num_spaces):
        text = string.split(text, '\n')
        text = [(num_spaces * ' ') + string.lstrip(line) for line in text]
        text = string.join(text, '\n')

        return text

    def generate_base64_file(self, fn, num_spaces):
        self.logIt('Loading file %s' % fn)
        plain_file_b64encoded_text = None
        try:
            plain_file = open(fn)
            plain_file_text = plain_file.read()
            plain_file_b64encoded_text = plain_file_text.encode('base64').strip()
            plain_file.close()
        except:
            self.logIt("Error loading file", True)
            self.logIt(traceback.format_exc(), True)

        if num_spaces > 0:
            plain_file_b64encoded_text = self.reindent(plain_file_b64encoded_text, num_spaces)

        return plain_file_b64encoded_text

    def generate_base64_ldap_file(self, fn):
        return self.generate_base64_file(fn, 1)

    def generate_base64_configuration(self):
        self.templateRenderingDict['oxauth_config_base64'] = self.generate_base64_ldap_file(self.oxauth_config_json)
        self.templateRenderingDict['oxauth_static_conf_base64'] = self.generate_base64_ldap_file(self.oxauth_static_conf_json)
        self.templateRenderingDict['oxauth_error_base64'] = self.generate_base64_ldap_file(self.oxauth_error_json)
        self.templateRenderingDict['oxauth_openid_key_base64'] = self.generate_base64_ldap_file(self.oxauth_openid_jwks_fn)

        self.templateRenderingDict['oxtrust_config_base64'] = self.generate_base64_ldap_file(self.oxtrust_config_json);
        self.templateRenderingDict['oxtrust_cache_refresh_base64'] = self.generate_base64_ldap_file(self.oxtrust_cache_refresh_json)
        self.templateRenderingDict['oxtrust_import_person_base64'] = self.generate_base64_ldap_file(self.oxtrust_import_person_json)

        self.templateRenderingDict['oxidp_config_base64'] = self.generate_base64_ldap_file(self.oxidp_config_json)
        self.templateRenderingDict['oxasimba_config_base64'] = self.generate_base64_ldap_file(self.oxasimba_config_json)

    # args = command + args, i.e. ['ls', '-ltr']
    def run(self, args, cwd=None, env=None, useWait=False):
        self.logIt('Running: %s' % ' '.join(args))
        try:
            p = subprocess.Popen(args, stdout=subprocess.PIPE, stderr=subprocess.PIPE, cwd=cwd, env=env)
            if useWait:
                code = p.wait()
                self.logIt('Run: %s with result code: %d' % (' '.join(args), code) )
            else:
                output, err = p.communicate()
                if output:
                    self.logIt(output)
                if err:
                    self.logIt(err, True)
        except:
            self.logIt("Error running command : %s" % " ".join(args), True)
            self.logIt(traceback.format_exc(), True)

    def save_properties(self):
        self.logIt('Saving properties to %s' % self.savedProperties)

        def getString(value):
            if isinstance(value, str):
                return value.strip()
            elif isinstance(value, bool):
                return str(value)
            else:
                return ""
        try:
            p = Properties.Properties()
            keys = self.__dict__.keys()
            keys.sort()
            for key in keys:
                value = getString(self.__dict__[key])
                if value != '':
                    p[key] = value
            p.store(open(self.savedProperties, 'w'))
        except:
            self.logIt("Error saving properties", True)
            self.logIt(traceback.format_exc(), True)

    def createLdapPw(self):
        try:
            f = open(self.ldapPassFn, 'w')
            f.write(self.ldapPass)
            f.close()
            self.run([self.cmd_chown, 'ldap:ldap', self.ldapPassFn])
        except:
            self.logIt("Error writing temporary LDAP password.")
            self.logIt(traceback.format_exc(), True)

    def deleteLdapPw(self):
        try:
            os.remove(self.ldapPassFn)
            os.remove(os.path.join(self.ldapBaseFolder, 'opendj-setup.properties'))
        except:
            self.logIt("Error deleting ldap pw. Make sure %s is deleted" % self.ldapPassFn)
            self.logIt(traceback.format_exc(), True)

    def install_opendj(self):
        self.logIt("Running OpenDJ Setup")
        # Copy opendj-setup.properties so user ldap can find it in /opt/opendj
        setupPropsFN = os.path.join(self.ldapBaseFolder, 'opendj-setup.properties')
        shutil.copy("%s/opendj-setup.properties" % self.outputFolder, setupPropsFN)
        self.set_ownership()
        try:
            ldapSetupCommand = '%s/setup' % self.ldapBaseFolder
            setupCmd = "cd /opt/opendj ; export OPENDJ_JAVA_HOME=" + self.jre_home + " ; " + " ".join([ldapSetupCommand,
                                      '--no-prompt',
                                      '--cli',
                                      '--propertiesFilePath',
                                      setupPropsFN,
                                      '--acceptLicense'])
            self.run(['/bin/su',
                      'ldap',
                      '-c',
                      setupCmd])
        except:
            self.logIt("Error running LDAP setup script", True)
            self.logIt(traceback.format_exc(), True)

        try:
            ldapDsJavaPropCommand = "%s/bin/dsjavaproperties" % self.ldapBaseFolder
            dsjavaCmd = "cd /opt/opendj/bin ; %s" % ldapDsJavaPropCommand
            self.run(['/bin/su',
                      'ldap',
                      '-c',
                      dsjavaCmd
            ])
        except:
            self.logIt("Error running dsjavaproperties", True)
            self.logIt(traceback.format_exc(), True)

        try:
            stopDsJavaPropCommand = "%s/bin/stop-ds" % self.ldapBaseFolder
            dsjavaCmd = "cd /opt/opendj/bin ; %s" % stopDsJavaPropCommand
            self.run(['/bin/su',
                      'ldap',
                      '-c',
                      dsjavaCmd
            ])
        except:
            self.logIt("Error running stop-ds", True)
            self.logIt(traceback.format_exc(), True)

    def setup_init_scripts(self):
        if self.os_initdaemon == 'initd':
            for init_file in self.init_files:
                try:
                    script_name = os.path.split(init_file)[-1]
                    self.copyFile(init_file, "/etc/init.d")
                    self.run([self.cmd_chmod, "755", "/etc/init.d/%s" % script_name])
                except:
                    self.logIt("Error copying script file %s to /etc/init.d" % init_file)
                    self.logIt(traceback.format_exc(), True)

        if self.os_type in ['centos', 'fedora']:
            for service in self.redhat_services:
                self.run(["/sbin/chkconfig", service, "on"])
        elif self.os_type in ['redhat']:
            for service in self.redhat_services:
                self.run(["/sbin/chkconfig", service, "on"])
        elif self.os_type in ['ubuntu', 'debian']:
            for service in self.debian_services:
                self.run(["/usr/sbin/update-rc.d", service, 'defaults'])
                self.run(["/usr/sbin/update-rc.d", service, 'enable'])


    def start_services(self):
        # Detect service path and apache service name
        service_path = '/sbin/service'
        apache_service_name = 'httpd'
        if self.os_type in ['centos', 'redhat', 'fedora'] and self.os_initdaemon == 'systemd':
           service_path = '/usr/bin/systemctl'
           apache_service_name = 'httpd'
        elif self.os_type in ['debian', 'ubuntu']:
           service_path = '/usr/sbin/service'
           apache_service_name = 'apache2'

        # Apache HTTPD
        if self.os_type in ['centos', 'redhat', 'fedora'] and self.os_initdaemon == 'systemd':
           self.run([service_path, 'enable', apache_service_name])
           self.run([service_path, 'start', apache_service_name])
        else:
           self.run([service_path, apache_service_name, 'start'])

        # Memcached
        if self.os_type in ['centos', 'redhat', 'fedora'] and self.os_initdaemon == 'systemd':
           self.run([service_path, 'start', 'memcached.service'])
        else:
           self.run([service_path, 'memcached', 'start'])

        # Openldap
        if self.installLdap:
            # FIXME Tested on ubuntu only
            if self.os_type in ['centos', 'redhat', 'fedora'] and self.os_initdaemon == 'systemd':
               self.run([service_path, 'restart', 'rsyslog.service'])
               self.run([service_path, 'start', 'solserver.service'])
            else:
	           # Below two lines are specifically for Ubuntu 14.04
               if self.os_type == 'ubuntu':
                   self.copyFile(self.rsyslogUbuntuInitFile, "/etc/init.d")
                   self.removeFile("/etc/init/rsyslog.conf")
                   rsyslogFn = os.path.split(self.rsyslogUbuntuInitFile)[-1]
                   self.run([self.cmd_chmod, "755", "/etc/init.d/%s" % rsyslogFn])

               self.run([service_path, 'rsyslog', 'restart'])
               self.run([service_path, 'solserver', 'start'])

        # Jetty services
        try:
            # Iterate through all components and start installed
            for applicationName, applicationConfiguration in self.jetty_app_configuration.iteritems():
                if applicationConfiguration['installed']:
                    if self.os_type in ['centos', 'redhat', 'fedora'] and self.os_initdaemon == 'systemd':
                       self.run([service_path, 'start', applicationName], None, None, True)
                    else:
                       self.run([service_path, applicationName, 'start'], None, None, True)
        except:
            self.logIt("Error starting Jetty services")
            self.logIt(traceback.format_exc(), True)

    def update_hostname(self):
        self.logIt("Copying hosts and hostname to final destination")

        if self.os_initdaemon == 'systemd' and self.os_type in ['centos', 'redhat', 'fedora']:
            self.run(['/usr/bin/hostnamectl', 'set-hostname', self.hostname])
        else:
            if self.os_type in ['debian', 'ubuntu']:
                self.copyFile("%s/hostname" % self.outputFolder, self.etc_hostname)
                self.run(['/bin/chmod', '-f', '644', self.etc_hostname])

            if self.os_type in ['centos', 'redhat', 'fedora']:
                self.copyFile("%s/network" % self.outputFolder, self.network)

            self.run(['/bin/hostname', self.hostname])

        self.copyFile("%s/hosts" % self.outputFolder, self.etc_hosts)
        self.run(['/bin/chmod', '-R', '644', self.etc_hosts])

    def install_openldap(self):
        self.logIt("Installing OpenLDAP from package")

        # Determine package type
        packageRpm = True
        packageExtension = ".rpm"
        if self.os_type in ['debian', 'ubuntu']:
            packageRpm = False
            packageExtension = ".deb"

        openLdapDistFolder = "%s/%s" % (self.distFolder, "symas")

        # Find package
        packageName = None
        for file in os.listdir(openLdapDistFolder):
            if file.endswith(packageExtension):
                packageName = "%s/%s" % ( openLdapDistFolder, file )

        if packageName == None:
            self.logIt('Failed to find OpenLDAP package in folder %s !' % openLdapDistFolder)
            return

        self.logIt("Found package '%s' for install" % packageName)
        if packageRpm:
           self.run([self.cmd_rpm, '--install', '--verbose', '--hash', packageName])
        else:
           self.run([self.cmd_dpkg, '--install', packageName])

        openldapRunFolder = '/var/symas/run'
        self.run([self.cmd_chmod, '-R', '775', openldapRunFolder])
        self.run([self.cmd_chgrp, '-R', 'ldap', openldapRunFolder])

    def get_openldap_indexes(self):
        """Function that reads the static/openldap/index.json file and generates
        slapd.conf compatible index configuration string"""
        f = open(self.opendlapIndexDef, 'r')
        jsoninfo = json.loads(f.read())
        f.close()
        outString = ""
        for entry in jsoninfo["indexes"]:
            outString += "\t".join(["index", entry["attribute"], entry["index"]]) + "\n"
        return outString


    def configure_openldap(self):
        self.logIt("Configuring OpenLDAP")
        # 1. Render templates
        self.templateRenderingDict['openldap_accesslog_conf'] = self.readFile(self.accessLogConfFile)
        self.templateRenderingDict['openldap_gluu_accesslog'] = self.readFile(self.gluuAccessLogConf)
        if not self.openldapSetupAccessLog:
            self.templateRenderingDict['openldap_accesslog_conf'] = self.commentOutText(self.templateRenderingDict['openldap_accesslog_conf'])
            self.templateRenderingDict['openldap_gluu_accesslog'] = self.commentOutText(self.templateRenderingDict['openldap_gluu_accesslog'])

        # 1.1 convert the indexes
        self.templateRenderingDict['openldap_indexes'] = self.get_openldap_indexes()

        self.renderTemplate(self.openldapSlapdConf)
        self.renderTemplate(self.openldapSymasConf)

        # 2. Copy the conf files to
        self.copyFile(self.openldapSlapdConf, self.openldapConfFolder)
        self.copyFile(self.openldapSymasConf, self.openldapConfFolder)

        # 3. Copy the schema files into place
        self.createDirs(self.openldapSchemaFolder)
        self.copyFile("%s/static/openldap/gluu.schema" % self.install_dir, self.openldapSchemaFolder)
        self.copyFile("%s/static/openldap/custom.schema" % self.install_dir, self.openldapSchemaFolder)

        self.run([self.cmd_chown, '-R', 'ldap:ldap', '/opt/gluu/data'])
        self.run([self.cmd_chmod, '-R', 'a+rX', self.openldapRootSchemaFolder])
        self.run([self.cmd_chown, '-R', 'ldap:ldap', self.openldapRootSchemaFolder])

        # 5. Create the PEM file from key and crt
        with open(self.openldapTLSCACert, 'w') as pem:
            with open(self.openldapTLSCert, 'r') as crt:
                pem.write(crt.read())
            with open(self.openldapTLSKey, 'r') as key:
                pem.write(key.read())

        # 6. Setup Logging
        self.run([self.cmd_mkdir, '-m', '775', '-p', self.openldapLogDir])
        if self.os_type in ['debian', 'ubuntu']:
            self.run([self.cmd_chown, '-R', 'syslog:adm', self.openldapLogDir])
        if not os.path.isdir('/etc/rsyslog.d/'):
            self.run([self.cmd_mkdir, '-p', '/etc/rsyslog.d/'])
        self.copyFile(self.openldapSyslogConf, '/etc/rsyslog.d/')
        self.copyFile(self.openldapLogrotate, '/etc/logrotate.d/')

    def import_ldif_openldap(self):
        self.logIt("Importing LDIF files into OpenLDAP")
        cmd = os.path.join(self.openldapBinFolder, 'slapadd')
        config = os.path.join(self.openldapConfFolder, 'slapd.conf')
        realInstallDir = os.path.realpath(self.install_dir)
        for ldif in self.ldif_files:
            if 'site.ldif' in ldif:
                self.run(['/bin/su', 'ldap', '-c', "cd " + realInstallDir + "; " + " ".join([cmd, '-b', 'o=site', '-f', config, '-l', ldif])])
            else:
                self.run(['/bin/su', 'ldap', '-c', "cd " + realInstallDir + "; " + " ".join([cmd, '-b', 'o=gluu', '-f', config, '-l', ldif])])

    def import_custom_ldif_openldap(self, fullPath):
        output_dir = fullPath + '.output'

        self.logIt("Importing Custom LDIF files into OpenLDAP")
        cmd = os.path.join(self.openldapBinFolder, 'slapadd')
        config = os.path.join(self.openldapConfFolder, 'slapd.conf')
        realInstallDir = os.path.realpath(self.install_dir)
        try:
            for ldif in self.get_filepaths(fullPath):
                custom_ldif = output_dir + '/' + ldif
                self.run(['/bin/su', 'ldap', '-c', "cd " + realInstallDir + "; " + " ".join([cmd, '-b', 'o=gluu', '-f', config, '-l', custom_ldif])])
        except:
            self.logIt("Error importing custom ldif file %s" % ldif, True)
            self.logIt(traceback.format_exc(), True)

    def install_ldap_server(self):
        self.logIt("Running OpenDJ Setup")

        installObject.extractOpenDJ()
        installObject.opendj_version = installObject.determineOpenDJVersion()
        installObject.createLdapPw()
        installObject.install_opendj()
        installObject.deleteLdapPw()

        self.logIt("Running OpenLDAP Setup")
        installObject.install_openldap()
        installObject.configure_openldap()
        installObject.import_ldif_openldap()

    def calculate_aplications_memory(self):
        self.logIt("Calculating memory setting for applications")

        installedComponents = []
        allowedApplicationsMemory = {}

        # Jetty apps
        if self.installOxAuth:
            installedComponents.append(self.jetty_app_configuration['oxauth'])
        if self.installOxTrust:
            installedComponents.append(self.jetty_app_configuration['identity'])
        if self.installSaml:
            installedComponents.append(self.jetty_app_configuration['idp'])
        if self.installAsimba:
            installedComponents.append(self.jetty_app_configuration['asimba'])
        if self.installOxAuthRP:
            installedComponents.append(self.jetty_app_configuration['oxauth-rp'])

        # Node apps
        if self.installPassport:
            installedComponents.append(self.jetty_app_configuration['passport'])

        usedRatio = 0.001
        for installedComponent in installedComponents:
            usedRatio += installedComponent['memory']['ratio']

        ratioMultiplier = 1.0 + (1.0 - usedRatio)/usedRatio

        for installedComponent in installedComponents:
            allowedRatio = installedComponent['memory']['ratio'] * ratioMultiplier
            allowedMemory = int(round(allowedRatio * int(self.application_max_ram)))

            if allowedMemory > installedComponent['memory']['max_allowed_mb']:
                allowedMemory = installedComponent['memory']['max_allowed_mb']

            allowedApplicationsMemory[installedComponent['name']] = allowedMemory

        # Iterate through all components into order to prepare all keys
        for applicationName, applicationConfiguration in self.jetty_app_configuration.iteritems():
            if applicationName in allowedApplicationsMemory:
                applicationMemory = allowedApplicationsMemory.get(applicationName)
            else:
                # We uses this dummy value to render template properly of not installed application
                applicationMemory = 256

            self.templateRenderingDict["%s_max_mem" % applicationName] = applicationMemory

            if 'jvm_heap_ration' in applicationConfiguration['memory']:
                jvmHeapRation = applicationConfiguration['memory']['jvm_heap_ration']

                minHeapMem = 256
                maxHeapMem = int(applicationMemory * jvmHeapRation)
                if maxHeapMem < minHeapMem:
                    minHeapMem = maxHeapMem

                self.templateRenderingDict["%s_max_heap_mem" % applicationName] = maxHeapMem
                self.templateRenderingDict["%s_min_heap_mem" % applicationName] = minHeapMem

                self.templateRenderingDict["%s_max_meta_mem" % applicationName] = applicationMemory - self.templateRenderingDict["%s_max_heap_mem" % applicationName]
                

    def merge_dicts(self, *dict_args):
        result = {}
        for dictionary in dict_args:
            result.update(dictionary)

        return result

    ##### Below function is temporary and will serve only 
    ##### Untill we're done with systemd units for all services for Ubuntu 16 and CentOS 7
    def change_rc_links(self):
        if self.os_type in ['ubuntu', 'debian']:
            if os.path.isfile('/etc/rc3.d/S03solserver'):
                self.logIt("Changing RC Level 3 Links")
                self.run(['mv', '/etc/rc3.d/S03solserver', '/etc/rc3.d/S80solserver'])
            if os.path.isfile('/etc/rc3.d/S01oxauth'):
                self.run(['mv', '/etc/rc3.d/S01oxauth', '/etc/rc3.d/S81oxauth'])
            if os.path.isfile('/etc/rc3.d/S01identity'):
                self.run(['mv', '/etc/rc3.d/S01identity', '/etc/rc3.d/S82identity'])
            if os.path.isfile('/etc/rc3.d/S02apache2'):
                self.run(['mv', '/etc/rc3.d/S02apache2', '/etc/rc3.d/S83apache2'])
############################   Main Loop   #################################################

def print_help():
    print "\nUse setup.py to configure your Gluu Server and to add initial data required for"
    print "oxAuth and oxTrust to start. If setup.properties is found in this folder, these"
    print "properties will automatically be used instead of the interactive setup."
    print "Options:"
    print ""
    print "    -a   Install Asimba"
    print "    -r   Install oxAuth RP"
    print "    -p   Install Passport"
    print "    -d   specify the directory where community-edition-setup is located. Defaults to '.'"
    print "    -f   specify setup.properties file"
    print "    -h   Help"
    print "    -n   No interactive prompt before install starts. Run with -f"
    print "    -N   No apache httpd server"
    print "    -s   Install the Shibboleth IDP"
    print "    -u   Update hosts file with IP address / hostname"
    print "    -w   Get the development head war files"
    print "    -e   Download JCE 1.8 and install it"
    print "    --allow_pre_released_applications"
    print "    --allow_deprecated_applications"
    print "    --import-ldif=custom-ldif-dir Render ldif templates from custom-ldif-dir and import them in LDAP"

def getOpts(argv, setupOptions):
    try:
        opts, args = getopt.getopt(argv, "adp:f:hNnsuwre", ['allow_pre_released_applications', 'allow_deprecated_applications', 'import-ldif='])
    except getopt.GetoptError:
        print_help()
        sys.exit(2)
    for opt, arg in opts:
        if opt == '-a':
            setupOptions['installAsimba'] = True
        elif opt == '-d':
            if os.path.exists(arg):
                setupOptions['install_dir'] = arg
            else:
                print 'System folder %s does not exist. Installing in %s' % (arg, os.getcwd())
        elif opt == '-h':
            print_help()
            sys.exit()
        elif opt == "-f":
            try:
                if os.path.isfile(arg):
                    setupOptions['setup_properties'] = arg
                    print "Found setup properties %s\n" % arg
                else:
                    print "\nOoops... %s file not found for setup properties.\n" % arg
            except:
                print "\nOoops... %s file not found\n" % arg
        elif opt == "-n":
            setupOptions['noPrompt'] = True
        elif opt == "-N":
            setupOptions['installHTTPD'] = False
        elif opt == "-s":
            setupOptions['installSaml'] = True
        elif opt == "-u":
            pass  # TODO implement this option or remove it from help
        elif opt == "-w":
            setupOptions['downloadWars'] = True
        elif opt == '-r':
            setupOptions['installOxAuthRP'] = True
        elif opt == '-p':
            setupOptions['installPassport'] = True
        elif opt == "-e":
            setupOptions['installJce'] = True
	elif opt == '--allow_pre_released_applications':
            setupOptions['allowPreReleasedApplications'] = True
        elif opt == '--allow_deprecated_applications':
            setupOptions['allowDeprecatedApplications'] = True
	elif opt == '--import-ldif':
            if os.path.isdir(arg):
                setupOptions['importLDIFDir'] = arg
                print "Found setup LDIF import directory %s\n" % (arg)
            else:
                print 'The custom LDIF import directory %s does not exist. Exiting...' % (arg)
                sys.exit(2)
    return setupOptions

if __name__ == '__main__':

    setupOptions = {
        'install_dir': '.',
        'setup_properties': None,
        'noPrompt': False,
        'downloadWars': False,
        'installOxAuth': True,
        'installOxTrust': True,
        'installLDAP': True,
        'installHTTPD': True,
        'installSaml': False,
        'installAsimba': False,
        'installOxAuthRP': False,
        'installPassport': False,
        'allowPreReleasedApplications': False,
        'allowDeprecatedApplications': False,
        'installJce': False
    }
    if len(sys.argv) > 1:
        setupOptions = getOpts(sys.argv[1:], setupOptions)

    installObject = Setup(setupOptions['install_dir'])

    installObject.downloadWars = setupOptions['downloadWars']

    installObject.installOxAuth = setupOptions['installOxAuth']
    installObject.installOxTrust = setupOptions['installOxTrust']
    installObject.installLdap = setupOptions['installLDAP']
    installObject.installHttpd = setupOptions['installHTTPD']
    installObject.installSaml = setupOptions['installSaml']
    installObject.installAsimba = setupOptions['installAsimba']
    installObject.installOxAuthRP = setupOptions['installOxAuthRP']
    installObject.installPassport = setupOptions['installPassport']
    installObject.allowPreReleasedApplications = setupOptions['allowPreReleasedApplications']
    installObject.allowDeprecatedApplications = setupOptions['allowDeprecatedApplications']
    installObject.installJce = setupOptions['installJce']

    # Get the OS type
    installObject.os_type = installObject.detect_os_type()
    # Get the init type
    installObject.os_initdaemon = installObject.detect_initd()
    # Get apache version
    installObject.apache_version = installObject.determineApacheVersionForOS()

    print "\nInstalling Gluu Server..."
    print "Detected OS  :  %s" % installObject.os_type
    print "Detected init:  %s" % installObject.os_initdaemon
    print "Detected Apache:  %s" % installObject.apache_version

    print "\nInstalling Gluu Server...\n\nFor more info see:\n  %s  \n  %s\n" % (installObject.log, installObject.logError)
    print "\n** All clear text passwords contained in %s.\n" % installObject.savedProperties
    try:
        os.remove(installObject.log)
        installObject.logIt('Removed %s' % installObject.log)
    except:
        pass
    try:
        os.remove(installObject.logError)
        installObject.logIt('Removed %s' % installObject.logError)
    except:
        pass

    installObject.logIt("Installing Gluu Server", True)

    if setupOptions['setup_properties']:
        installObject.logIt('%s Properties found!\n' % setupOptions['setup_properties'])
        installObject.load_properties(setupOptions['setup_properties'])
    elif os.path.isfile(installObject.setup_properties_fn):
        installObject.logIt('%s Properties found!\n' % installObject.setup_properties_fn)
        installObject.load_properties(installObject.setup_properties_fn)
    else:
        installObject.logIt("%s Properties not found. Interactive setup commencing..." % installObject.setup_properties_fn)
        installObject.promptForProperties()

    # Validate Properties
    installObject.check_properties()

### Ganesh Working Here...
    if 'importLDIFDir' in setupOptions.keys():
        if os.path.isdir(installObject.openldapBaseFolder):
            installObject.logIt("Gluu server already installed. Setup will render and import templates and exit.", True)
            installObject.render_custom_templates(setupOptions['importLDIFDir'])
            installObject.import_custom_ldif_openldap(setupOptions['importLDIFDir'])
            installObject.logIt("Setup is exiting now after import of ldifs generated.", True)
            sys.exit(2)

    # Show to properties for approval
    print '\n%s\n' % `installObject`
    proceed = "NO"
    if not setupOptions['noPrompt']:
        proceed = raw_input('Proceed with these values [Y|n] ').lower().strip()
    if (setupOptions['noPrompt'] or not len(proceed) or (len(proceed) and (proceed[0] == 'y'))):
        try:
            installObject.configureSystem()
            installObject.downloadWarFiles()
            installObject.calculate_aplications_memory()
            installObject.installJRE()
            installObject.installJetty()
            installObject.installJython()
            installObject.installNode()
            installObject.make_salt()
            installObject.make_oxauth_salt()
            installObject.copy_scripts()
            installObject.install_gluu_base()
            installObject.encode_passwords()
            installObject.encode_test_passwords()
            installObject.prepare_base64_extension_scripts()
            installObject.render_templates()
            installObject.generate_crypto()
            installObject.generate_oxauth_openid_keys()
            installObject.generate_base64_configuration()
            installObject.render_configuration_template()
            installObject.update_hostname()
            installObject.set_ulimits()
            installObject.copy_output()
            installObject.setup_init_scripts()
            installObject.render_jetty_templates()
            installObject.render_node_templates()
            installObject.install_gluu_components()
            installObject.render_test_templates()
            installObject.copy_static()
            installObject.set_ownership()
            installObject.set_permissions()
            installObject.start_services()
            installObject.change_rc_links()
            installObject.save_properties()
            if 'importLDIFDir' in setupOptions.keys():
                installObject.render_custom_templates(setupOptions['importLDIFDir'])
                installObject.import_custom_ldif_openldap(setupOptions['importLDIFDir'])

        except:
            installObject.logIt("***** Error caught in main loop *****", True)
            installObject.logIt(traceback.format_exc(), True)
        print "\n\n Gluu Server installation successful! Point your browser to https://%s\n\n" % installObject.hostname
    else:
        installObject.save_properties()
        print "Properties saved to %s. Change filename to %s if you want to re-use" % \
                         (installObject.savedProperties, installObject.setup_properties_fn)

# END<|MERGE_RESOLUTION|>--- conflicted
+++ resolved
@@ -48,13 +48,8 @@
     def __init__(self, install_dir=None):
         self.install_dir = install_dir
 
-<<<<<<< HEAD
-        self.oxVersion = '3.2.0-SNAPSHOT'
-        self.githubBranchName = 'master'
-=======
         self.oxVersion = '3.1.1-SNAPSHOT'
         self.githubBranchName = 'version_3.1.1'
->>>>>>> 7237651d
 
         # Used only if -w (get wars) options is given to setup.py
         self.oxauth_war = 'https://ox.gluu.org/maven/org/xdi/oxauth-server/%s/oxauth-server-%s.war' % (self.oxVersion, self.oxVersion)
