--- conflicted
+++ resolved
@@ -19,11 +19,7 @@
       <maven.min-version>3.3.9</maven.min-version>
       <maven.compiler.source>17</maven.compiler.source>
       <maven.compiler.target>17</maven.compiler.target>
-<<<<<<< HEAD
-      <keycloak-server.version>24.0.0</keycloak-server.version>
-=======
       <keycloak-server.version>24.0.3</keycloak-server.version>
->>>>>>> 8e96f0ad
       <nimbus.oauth-sdk.version>10.11</nimbus.oauth-sdk.version>
       <nimbus.oauth2-oidc-sdk.version>10.11</nimbus.oauth2-oidc-sdk.version>
       <jackson.coreutils.version>1.8</jackson.coreutils.version>
