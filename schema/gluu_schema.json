{
    "attributeTypes": [
        {
            "desc": "Associate the dn of an OAuth2 client with a person or UMA Resource Set.",
            "equality": "distinguishedNameMatch",
            "names": [
                "oxAssociatedClient",
                "associatedClient"
            ],
            "oid": "oxAttribute:1",
            "syntax": "1.3.6.1.4.1.1466.115.121.1.12",
            "x_origin": "Gluu created attribute"
        },
        {
            "desc": "Reference the dn of a person.",
            "equality": "distinguishedNameMatch",
            "names": [
                "associatedPerson"
            ],
            "oid": "oxAttribute:2",
            "syntax": "1.3.6.1.4.1.1466.115.121.1.12",
            "x_origin": "Gluu created attribute"
        },
        {
            "desc": "Blowfish crypted text",
            "equality": "caseIgnoreMatch",
            "names": [
                "blowfishPassword"
            ],
            "oid": "oxAttribute:3",
            "substr": "caseIgnoreSubstringsMatch",
            "syntax": "1.3.6.1.4.1.1466.115.121.1.15",
            "x_origin": "Gluu created attribute"
        },
        {
            "desc": "ISO 3166-1 Alpha-2 Country Code",
            "equality": "caseIgnoreMatch",
            "names": [
                "county"
            ],
            "oid": "oxAttribute:4",
            "substr": "caseIgnoreSubstringsMatch",
            "syntax": "1.3.6.1.4.1.1466.115.121.1.15",
            "x_origin": "Gluu created attribute"
        },
        {
            "desc": "Creation Date used for password reset requests",
            "equality": "generalizedTimeMatch",
            "names": [
                "creationDate"
            ],
            "oid": "oxAttribute:5",
            "ordering": "generalizedTimeOrderingMatch",
            "syntax": "1.3.6.1.4.1.1466.115.121.1.24",
            "x_origin": "Gluu created attribute"
        },
        {
            "desc": "Track the default scope for an custom OAuth2 Scope.",
            "equality": "caseIgnoreMatch",
            "names": [
                "defaultScope"
            ],
            "oid": "oxAttribute:6",
            "substr": "caseIgnoreSubstringsMatch",
            "syntax": "1.3.6.1.4.1.1466.115.121.1.15",
            "x_origin": "Gluu created attribute"
        },
        {
            "desc": "Track which appliances are deployed at an organization.",
            "equality": "caseIgnoreMatch",
            "names": [
                "deployedAppliances"
            ],
            "oid": "oxAttribute:7",
            "substr": "caseIgnoreSubstringsMatch",
            "syntax": "1.3.6.1.4.1.1466.115.121.1.15",
            "x_origin": "Gluu created attribute"
        },
        {
            "desc": "Track rules for the federation in Gluu SAML config. Deprecated  as multi-party federation management should move to Jagger.",
            "equality": "caseIgnoreMatch",
            "names": [
                "federationRules"
            ],
            "oid": "oxAttribute:8",
            "substr": "caseIgnoreSubstringsMatch",
            "syntax": "1.3.6.1.4.1.1466.115.121.1.15",
            "x_origin": "Gluu created attribute"
        },
        {
            "desc": "Organizational attribute to control whether new users can be added  via the oxTrust GUI.",
            "equality": "caseIgnoreMatch",
            "names": [
                "gluuAddPersonCapability"
            ],
            "oid": "oxAttribute:9",
            "substr": "caseIgnoreSubstringsMatch",
            "syntax": "1.3.6.1.4.1.1466.115.121.1.15",
            "x_origin": "Gluu created attribute"
        },
        {
            "desc": "Track bandwidth requirements for the Gluu Server instance",
            "equality": "caseIgnoreMatch",
            "names": [
                "gluuAdditionalBandwidth"
            ],
            "oid": "oxAttribute:10",
            "substr": "caseIgnoreSubstringsMatch",
            "syntax": "1.3.6.1.4.1.1466.115.121.1.15",
            "x_origin": "Gluu created attribute"
        },
        {
            "desc": "Track additional memory requirements for the Gluu Server instance.",
            "equality": "caseIgnoreMatch",
            "names": [
                "gluuAdditionalMemory"
            ],
            "oid": "oxAttribute:11",
            "substr": "caseIgnoreSubstringsMatch",
            "syntax": "1.3.6.1.4.1.1466.115.121.1.15",
            "x_origin": "Gluu created attribute"
        },
        {
            "desc": "TODO : use unclear",
            "equality": "caseIgnoreMatch",
            "names": [
                "gluuAdditionalUsers"
            ],
            "oid": "oxAttribute:12",
            "substr": "caseIgnoreSubstringsMatch",
            "syntax": "1.3.6.1.4.1.1466.115.121.1.15",
            "x_origin": "Gluu created attribute"
        },
        {
            "desc": "Persist the DNS server that should be used for the Gluu Server instance.",
            "equality": "caseIgnoreMatch",
            "names": [
                "gluuApplianceDnsServer"
            ],
            "oid": "oxAttribute:13",
            "substr": "caseIgnoreSubstringsMatch",
            "syntax": "1.3.6.1.4.1.1466.115.121.1.15",
            "x_origin": "Gluu created attribute"
        },
        {
            "desc": "Set the frequency of the health status update of the Gluu Server",
            "equality": "caseIgnoreMatch",
            "names": [
                "gluuAppliancePollingInterval"
            ],
            "oid": "oxAttribute:14",
            "substr": "caseIgnoreSubstringsMatch",
            "syntax": "1.3.6.1.4.1.1466.115.121.1.15",
            "x_origin": "Gluu created attribute"
        },
        {
            "desc": "Used by the Gluu Server to request an update",
            "equality": "caseIgnoreMatch",
            "names": [
                "gluuApplianceUpdateRequestList",
                "gluuApplianceUpdateReuestList"
            ],
            "oid": "oxAttribute:15",
            "substr": "caseIgnoreSubstringsMatch",
            "syntax": "1.3.6.1.4.1.1466.115.121.1.15",
            "x_origin": "Gluu created attribute"
        },
        {
            "desc": "Specify in oxTrust who can view an attribute, admin or user",
            "equality": "caseIgnoreMatch",
            "names": [
                "gluuAttributeViewType"
            ],
            "oid": "oxAttribute:16",
            "substr": "caseIgnoreSubstringsMatch",
            "syntax": "1.3.6.1.4.1.1466.115.121.1.15",
            "x_origin": "Gluu created attribute"
        },
        {
            "desc": "Specify in oxTrust who can update an attribute, admin or user",
            "equality": "caseIgnoreMatch",
            "names": [
                "gluuAttributeEditType"
            ],
            "oid": "oxAttribute:17",
            "substr": "caseIgnoreSubstringsMatch",
            "syntax": "1.3.6.1.4.1.1466.115.121.1.15",
            "x_origin": "Gluu created attribute"
        },
        {
            "desc": "Specify an identifier for an attribute. May be multi-value  where an attribute has two names, like givenName and first-name.",
            "equality": "caseIgnoreMatch",
            "names": [
                "gluuAttributeName"
            ],
            "oid": "oxAttribute:18",
            "substr": "caseIgnoreSubstringsMatch",
            "syntax": "1.3.6.1.4.1.1466.115.121.1.15",
            "x_origin": "Gluu created attribute"
        },
        {
            "desc": "Specify the person objectclass associated with the attribute,  used for display purposes in oxTrust.",
            "equality": "caseIgnoreMatch",
            "names": [
                "gluuAttributeOrigin"
            ],
            "oid": "oxAttribute:19",
            "substr": "caseIgnoreSubstringsMatch",
            "syntax": "1.3.6.1.4.1.1466.115.121.1.15",
            "x_origin": "Gluu created attribute"
        },
        {
            "desc": "TODO - still required?",
            "equality": "caseIgnoreMatch",
            "names": [
                "gluuAttributeSystemEditType"
            ],
            "oid": "oxAttribute:20",
            "substr": "caseIgnoreSubstringsMatch",
            "syntax": "1.3.6.1.4.1.1466.115.121.1.15",
            "x_origin": "Gluu created attribute"
        },
        {
            "desc": "Data type of attribute. Values can be string, photo, numeric, date",
            "equality": "caseIgnoreMatch",
            "names": [
                "gluuAttributeType"
            ],
            "oid": "oxAttribute:21",
            "substr": "caseIgnoreSubstringsMatch",
            "syntax": "1.3.6.1.4.1.1466.115.121.1.15",
            "x_origin": "Gluu created attribute"
        },
        {
            "desc": "TODO - Usage? Value can be OpenID",
            "equality": "caseIgnoreMatch",
            "names": [
                "gluuAttributeUsageType"
            ],
            "oid": "oxAttribute:22",
            "substr": "caseIgnoreSubstringsMatch",
            "syntax": "1.3.6.1.4.1.1466.115.121.1.15",
            "x_origin": "Gluu created attribute"
        },
        {
            "desc": "Track data received by the Gluu Server",
            "equality": "caseIgnoreMatch",
            "names": [
                "gluuBandwidthRX"
            ],
            "oid": "oxAttribute:23",
            "substr": "caseIgnoreSubstringsMatch",
            "syntax": "1.3.6.1.4.1.1466.115.121.1.15",
            "x_origin": "Gluu created attribute"
        },
        {
            "desc": "Track data sent by the Gluu Server",
            "equality": "caseIgnoreMatch",
            "names": [
                "gluuBandwidthTX"
            ],
            "oid": "oxAttribute:24",
            "substr": "caseIgnoreSubstringsMatch",
            "syntax": "1.3.6.1.4.1.1466.115.121.1.15",
            "x_origin": "Gluu created attribute"
        },
        {
            "desc": "TODO - in use? Used to group attributes together.",
            "equality": "caseIgnoreMatch",
            "names": [
                "gluuCategory"
            ],
            "oid": "oxAttribute:25",
            "substr": "caseIgnoreSubstringsMatch",
            "syntax": "1.3.6.1.4.1.1466.115.121.1.15",
            "x_origin": "Gluu created attribute"
        },
        {
            "desc": "SAML Trust Relationship federation info",
            "equality": "distinguishedNameMatch",
            "names": [
                "gluuContainerFederation"
            ],
            "oid": "oxAttribute:26",
            "syntax": "1.3.6.1.4.1.1466.115.121.1.12",
            "x_origin": "Gluu created attribute"
        },
        {
            "desc": "oxTrust custom welcome message",
            "equality": "caseIgnoreMatch",
            "names": [
                "gluuCustomMessage"
            ],
            "oid": "oxAttribute:27",
            "substr": "caseIgnoreSubstringsMatch",
            "syntax": "1.3.6.1.4.1.1466.115.121.1.15",
            "x_origin": "Gluu created attribute"
        },
        {
            "desc": "Monitor health of the instance LDAP server.",
            "equality": "caseIgnoreMatch",
            "names": [
                "gluuDSstatus"
            ],
            "oid": "oxAttribute:28",
            "substr": "caseIgnoreSubstringsMatch",
            "syntax": "1.3.6.1.4.1.1466.115.121.1.15",
            "x_origin": "Gluu created attribute"
        },
        {
            "desc": "Specifies SAML trust relationship entity ID",
            "equality": "caseIgnoreMatch",
            "names": [
                "gluuEntityId"
            ],
            "oid": "oxAttribute:29",
            "substr": "caseIgnoreSubstringsMatch",
            "syntax": "1.3.6.1.4.1.1466.115.121.1.15",
            "x_origin": "Gluu created attribute"
        },
        {
            "desc": "TODO - Stores URL of favicon",
            "equality": "caseIgnoreMatch",
            "names": [
                "gluuFaviconImage"
            ],
            "oid": "oxAttribute:30",
            "substr": "caseIgnoreSubstringsMatch",
            "syntax": "1.3.6.1.4.1.1466.115.121.1.15",
            "x_origin": "Gluu created attribute"
        },
        {
            "desc": "oxTrust flag for the federation feature. Values enabled or disabled.",
            "equality": "caseIgnoreMatch",
            "names": [
                "gluuFederationHostingEnabled"
            ],
            "oid": "oxAttribute:31",
            "substr": "caseIgnoreSubstringsMatch",
            "syntax": "1.3.6.1.4.1.1466.115.121.1.15",
            "x_origin": "Gluu created attribute"
        },
        {
            "desc": "Monitor free disk space on the Gluu Server instance",
            "equality": "caseIgnoreMatch",
            "names": [
                "gluuFreeDiskSpace"
            ],
            "oid": "oxAttribute:32",
            "substr": "caseIgnoreSubstringsMatch",
            "syntax": "1.3.6.1.4.1.1466.115.121.1.15",
            "x_origin": "Gluu created attribute"
        },
        {
            "desc": "Monitor free memory on the Gluu Server instance",
            "equality": "caseIgnoreMatch",
            "names": [
                "gluuFreeMemory"
            ],
            "oid": "oxAttribute:33",
            "substr": "caseIgnoreSubstringsMatch",
            "syntax": "1.3.6.1.4.1.1466.115.121.1.15",
            "x_origin": "Gluu created attribute"
        },
        {
            "desc": "Monitor swap space on the Gluu Server instance",
            "equality": "caseIgnoreMatch",
            "names": [
                "gluuFreeSwap"
            ],
            "oid": "oxAttribute:34",
            "substr": "caseIgnoreSubstringsMatch",
            "syntax": "1.3.6.1.4.1.1466.115.121.1.15",
            "x_origin": "Gluu created attribute"
        },
        {
            "desc": "Monitor HTTP availability of the Gluu Server instance",
            "equality": "caseIgnoreMatch",
            "names": [
                "gluuHTTPstatus"
            ],
            "oid": "oxAttribute:35",
            "substr": "caseIgnoreSubstringsMatch",
            "syntax": "1.3.6.1.4.1.1466.115.121.1.15",
            "x_origin": "Gluu created attribute"
        },
        {
            "desc": "Monitor the number of groups. TODO - Remove?",
            "equality": "caseIgnoreMatch",
            "names": [
                "gluuGroupCount"
            ],
            "oid": "oxAttribute:36",
            "substr": "caseIgnoreSubstringsMatch",
            "syntax": "1.3.6.1.4.1.1466.115.121.1.15",
            "x_origin": "Gluu created attribute"
        },
        {
            "desc": "Type of Group. Not used.",
            "equality": "caseIgnoreMatch",
            "names": [
                "gluuGroupType"
            ],
            "oid": "oxAttribute:37",
            "substr": "caseIgnoreSubstringsMatch",
            "syntax": "1.3.6.1.4.1.1466.115.121.1.15",
            "x_origin": "Gluu created attribute"
        },
        {
            "desc": "Group visibility. Not used.",
            "equality": "caseIgnoreMatch",
            "names": [
                "gluuGroupVisibility"
            ],
            "oid": "oxAttribute:38",
            "substr": "caseIgnoreSubstringsMatch",
            "syntax": "1.3.6.1.4.1.1466.115.121.1.15",
            "x_origin": "Gluu created attribute"
        },
        {
            "desc": "The hostname of the Gluu Server instance",
            "equality": "caseIgnoreMatch",
            "names": [
                "gluuHostname"
            ],
            "oid": "oxAttribute:39",
            "substr": "caseIgnoreSubstringsMatch",
            "syntax": "1.3.6.1.4.1.1466.115.121.1.15",
            "x_origin": "Gluu created attribute"
        },
        {
            "desc": "TODO - in use?",
            "equality": "caseIgnoreMatch",
            "names": [
                "gluuInvoiceAmount"
            ],
            "oid": "oxAttribute:40",
            "substr": "caseIgnoreSubstringsMatch",
            "syntax": "1.3.6.1.4.1.1466.115.121.1.15",
            "x_origin": "Gluu created attribute"
        },
        {
            "desc": "TODO - in use?",
            "equality": "generalizedTimeMatch",
            "names": [
                "gluuInvoiceDate"
            ],
            "oid": "oxAttribute:41",
            "ordering": "generalizedTimeOrderingMatch",
            "syntax": "1.3.6.1.4.1.1466.115.121.1.24",
            "x_origin": "Gluu created attribute"
        },
        {
            "desc": "TODO - in use?",
            "equality": "caseIgnoreMatch",
            "names": [
                "gluuInvoiceLineItemName"
            ],
            "oid": "oxAttribute:42",
            "substr": "caseIgnoreSubstringsMatch",
            "syntax": "1.3.6.1.4.1.1466.115.121.1.15",
            "x_origin": "Gluu created attribute"
        },
        {
            "desc": "TODO - in use?",
            "equality": "caseIgnoreMatch",
            "names": [
                "gluuInvoiceNo"
            ],
            "oid": "oxAttribute:43",
            "substr": "caseIgnoreSubstringsMatch",
            "syntax": "1.3.6.1.4.1.1466.115.121.1.15",
            "x_origin": "Gluu created attribute"
        },
        {
            "desc": "TODO - in use?",
            "equality": "caseIgnoreMatch",
            "names": [
                "gluuInvoiceNumber"
            ],
            "oid": "oxAttribute:44",
            "substr": "caseIgnoreSubstringsMatch",
            "syntax": "1.3.6.1.4.1.1466.115.121.1.15",
            "x_origin": "Gluu created attribute"
        },
        {
            "desc": "TODO - in use?",
            "equality": "caseIgnoreMatch",
            "names": [
                "gluuInvoiceProductNumber"
            ],
            "oid": "oxAttribute:45",
            "substr": "caseIgnoreSubstringsMatch",
            "syntax": "1.3.6.1.4.1.1466.115.121.1.15",
            "x_origin": "Gluu created attribute"
        },
        {
            "desc": "TODO - in use?",
            "equality": "caseIgnoreMatch",
            "names": [
                "gluuInvoiceQuantity"
            ],
            "oid": "oxAttribute:46",
            "substr": "caseIgnoreSubstringsMatch",
            "syntax": "1.3.6.1.4.1.1466.115.121.1.15",
            "x_origin": "Gluu created attribute"
        },
        {
            "desc": "TODO - in use?",
            "equality": "caseIgnoreMatch",
            "names": [
                "gluuInvoiceStatus"
            ],
            "oid": "oxAttribute:47",
            "substr": "caseIgnoreSubstringsMatch",
            "syntax": "1.3.6.1.4.1.1466.115.121.1.15",
            "x_origin": "Gluu created attribute"
        },
        {
            "desc": "IP address of the Gluu Server instance",
            "equality": "caseIgnoreMatch",
            "names": [
                "gluuIpAddress"
            ],
            "oid": "oxAttribute:48",
            "substr": "caseIgnoreSubstringsMatch",
            "syntax": "1.3.6.1.4.1.1466.115.121.1.15",
            "x_origin": "Gluu created attribute"
        },
        {
            "desc": "Used in oxTrust to specify if a SAML Trust Relationship is a federation.  It could also be a website",
            "equality": "caseIgnoreMatch",
            "names": [
                "gluuIsFederation"
            ],
            "oid": "oxAttribute:49",
            "substr": "caseIgnoreSubstringsMatch",
            "syntax": "1.3.6.1.4.1.1466.115.121.1.15",
            "x_origin": "Gluu created attribute"
        },
        {
            "desc": "Monitors last time the server was able to connect to  the monitoring system.",
            "equality": "generalizedTimeMatch",
            "names": [
                "gluuLastUpdate"
            ],
            "oid": "oxAttribute:50",
            "ordering": "generalizedTimeOrderingMatch",
            "syntax": "1.3.6.1.4.1.1466.115.121.1.24",
            "x_origin": "Gluu created attribute"
        },
        {
            "equality": "caseIgnoreMatch",
            "names": [
                "gluuLifeRay",
                "TODO-remove"
            ],
            "oid": "oxAttribute:51",
            "substr": "caseIgnoreSubstringsMatch",
            "syntax": "1.3.6.1.4.1.1466.115.121.1.15",
            "x_origin": "Gluu created attribute"
        },
        {
            "desc": "Montior the average CPU load for a Gluu Server instance.",
            "equality": "caseIgnoreMatch",
            "names": [
                "gluuLoadAvg"
            ],
            "oid": "oxAttribute:52",
            "substr": "caseIgnoreSubstringsMatch",
            "syntax": "1.3.6.1.4.1.1466.115.121.1.15",
            "x_origin": "Gluu created attribute"
        },
        {
            "desc": "Logo used by oxTrust for default look and feel.",
            "equality": "caseIgnoreMatch",
            "names": [
                "gluuLogoImage"
            ],
            "oid": "oxAttribute:53",
            "substr": "caseIgnoreSubstringsMatch",
            "syntax": "1.3.6.1.4.1.1466.115.121.1.15",
            "x_origin": "Gluu created attribute"
        },
        {
            "desc": "TODO - in use?",
            "equality": "caseIgnoreMatch",
            "names": [
                "gluuManageIdentityPermission"
            ],
            "oid": "oxAttribute:54",
            "substr": "caseIgnoreSubstringsMatch",
            "syntax": "1.3.6.1.4.1.1466.115.121.1.15",
            "x_origin": "Gluu created attribute"
        },
        {
            "desc": "Used to track with which organizations a person is associated",
            "equality": "caseIgnoreMatch",
            "names": [
                "gluuManagedOrganizations"
            ],
            "oid": "oxAttribute:55",
            "substr": "caseIgnoreSubstringsMatch",
            "syntax": "1.3.6.1.4.1.1466.115.121.1.15",
            "x_origin": "Gluu created attribute"
        },
        {
            "desc": "Used to specify if a person has the manager role",
            "equality": "caseIgnoreMatch",
            "names": [
                "gluuManager"
            ],
            "oid": "oxAttribute:56",
            "substr": "caseIgnoreSubstringsMatch",
            "syntax": "1.3.6.1.4.1.1466.115.121.1.15",
            "x_origin": "Gluu created attribute"
        },
        {
            "desc": "Used in organizatoin entry to specifies the dn of the group that  has admin priviledges in oxTrust.",
            "equality": "distinguishedNameMatch",
            "names": [
                "gluuManagerGroup"
            ],
            "oid": "oxAttribute:57",
            "syntax": "1.3.6.1.4.1.1466.115.121.1.12",
            "x_origin": "Gluu created attribute"
        },
        {
            "desc": "Maximum Log File Size",
            "equality": "caseIgnoreMatch",
            "names": [
                "gluuMaxLogSize"
            ],
            "oid": "oxAttribute:58",
            "substr": "caseIgnoreSubstringsMatch",
            "syntax": "1.3.6.1.4.1.1466.115.121.1.15",
            "x_origin": "Gluu created attribute"
        },
        {
            "desc": "White pages attributes restricted by person in oxTrust profile management",
            "equality": "caseIgnoreMatch",
            "names": [
                "gluuOptOuts"
            ],
            "oid": "oxAttribute:59",
            "substr": "caseIgnoreSubstringsMatch",
            "syntax": "1.3.6.1.4.1.1466.115.121.1.15",
            "x_origin": "Gluu created attribute"
        },
        {
            "desc": "enable or disable profile management feature in oxTrust",
            "equality": "caseIgnoreMatch",
            "names": [
                "gluuOrgProfileMgt"
            ],
            "oid": "oxAttribute:60",
            "substr": "caseIgnoreSubstringsMatch",
            "syntax": "1.3.6.1.4.1.1466.115.121.1.15",
            "x_origin": "Gluu created attribute"
        },
        {
            "desc": "Short description, as few letters as possible, no spaces.",
            "equality": "caseIgnoreMatch",
            "names": [
                "gluuOrgShortName"
            ],
            "oid": "oxAttribute:61",
            "substr": "caseIgnoreSubstringsMatch",
            "syntax": "1.3.6.1.4.1.1466.115.121.1.15",
            "x_origin": "Gluu created attribute"
        },
        {
            "desc": "TODO - in use?",
            "equality": "caseIgnoreMatch",
            "names": [
                "gluuPaidUntil"
            ],
            "oid": "oxAttribute:62",
            "substr": "caseIgnoreSubstringsMatch",
            "syntax": "1.3.6.1.4.1.1466.115.121.1.15",
            "x_origin": "Gluu created attribute"
        },
        {
            "desc": "TODO - in use?",
            "equality": "caseIgnoreMatch",
            "names": [
                "gluuPaymentProcessorTimestamp"
            ],
            "oid": "oxAttribute:63",
            "substr": "caseIgnoreSubstringsMatch",
            "syntax": "1.3.6.1.4.1.1466.115.121.1.15",
            "x_origin": "Gluu created attribute"
        },
        {
            "desc": "Monitor the number of people in the LDAP severs for a Gluu Server instance",
            "equality": "caseIgnoreMatch",
            "names": [
                "gluuPersonCount"
            ],
            "oid": "oxAttribute:64",
            "substr": "caseIgnoreSubstringsMatch",
            "syntax": "1.3.6.1.4.1.1466.115.121.1.15",
            "x_origin": "Gluu created attribute"
        },
        {
            "desc": "TODO - in use?",
            "equality": "caseIgnoreMatch",
            "names": [
                "gluuPrivate"
            ],
            "oid": "oxAttribute:65",
            "substr": "caseIgnoreSubstringsMatch",
            "syntax": "1.3.6.1.4.1.1466.115.121.1.15",
            "x_origin": "Gluu created attribute"
        },
        {
            "desc": "TODO - remove",
            "equality": "caseIgnoreMatch",
            "names": [
                "gluuProStoresUser"
            ],
            "oid": "oxAttribute:66",
            "substr": "caseIgnoreSubstringsMatch",
            "syntax": "1.3.6.1.4.1.1466.115.121.1.15",
            "x_origin": "Gluu created attribute"
        },
        {
            "desc": "SAML Trust Relationship attribute",
            "equality": "caseIgnoreMatch",
            "names": [
                "gluuProfileConfiguration"
            ],
            "oid": "oxAttribute:67",
            "substr": "caseIgnoreSubstringsMatch",
            "syntax": "1.3.6.1.4.1.1466.115.121.1.15",
            "x_origin": "Gluu created attribute"
        },
        {
            "desc": "Gluu Server flag to publish the IDP metadata via the web server",
            "equality": "caseIgnoreMatch",
            "names": [
                "gluuPublishIdpMetadata"
            ],
            "oid": "oxAttribute:68",
            "substr": "caseIgnoreSubstringsMatch",
            "syntax": "1.3.6.1.4.1.1466.115.121.1.15",
            "x_origin": "Gluu created attribute"
        },
        {
            "desc": "oxTrust reference for the dn of the released attribute",
            "equality": "caseIgnoreMatch",
            "names": [
                "gluuReleasedAttribute"
            ],
            "oid": "oxAttribute:69",
            "substr": "caseIgnoreSubstringsMatch",
            "syntax": "1.3.6.1.4.1.1466.115.121.1.15",
            "x_origin": "Gluu created attribute"
        },
        {
            "desc": "TODO - in use?",
            "equality": "caseIgnoreMatch",
            "names": [
                "gluuResizeInitiated"
            ],
            "oid": "oxAttribute:70",
            "substr": "caseIgnoreSubstringsMatch",
            "syntax": "1.3.6.1.4.1.1466.115.121.1.15",
            "x_origin": "Gluu created attribute"
        },
        {
            "desc": "TODO - use unknown for Gluu SAML config",
            "equality": "caseIgnoreMatch",
            "names": [
                "gluuRulesAccepted"
            ],
            "oid": "oxAttribute:71",
            "substr": "caseIgnoreSubstringsMatch",
            "syntax": "1.3.6.1.4.1.1466.115.121.1.15",
            "x_origin": "Gluu created attribute"
        },
        {
            "desc": "SAML 1 uri of attribute",
            "equality": "caseIgnoreMatch",
            "names": [
                "gluuSAML1URI"
            ],
            "oid": "oxAttribute:72",
            "substr": "caseIgnoreSubstringsMatch",
            "syntax": "1.3.6.1.4.1.1466.115.121.1.15",
            "x_origin": "Gluu created attribute"
        },
        {
            "desc": "SAML 2 uri of attribute",
            "equality": "caseIgnoreMatch",
            "names": [
                "gluuSAML2URI"
            ],
            "oid": "oxAttribute:73",
            "substr": "caseIgnoreSubstringsMatch",
            "syntax": "1.3.6.1.4.1.1466.115.121.1.15",
            "x_origin": "Gluu created attribute"
        },
        {
            "desc": "Metadata filter in SAML trust relationship",
            "equality": "caseIgnoreMatch",
            "names": [
                "gluuSAMLMetaDataFilter"
            ],
            "oid": "oxAttribute:74",
            "substr": "caseIgnoreSubstringsMatch",
            "syntax": "1.3.6.1.4.1.1466.115.121.1.15",
            "x_origin": "Gluu created attribute"
        },
        {
            "desc": "SAML trust relationship configuration",
            "equality": "caseIgnoreMatch",
            "names": [
                "gluuSAMLTrustEngine"
            ],
            "oid": "oxAttribute:75",
            "substr": "caseIgnoreSubstringsMatch",
            "syntax": "1.3.6.1.4.1.1466.115.121.1.15",
            "x_origin": "Gluu created attribute"
        },
        {
            "desc": "SAML trust relationship refresh time",
            "equality": "caseIgnoreMatch",
            "names": [
                "gluuSAMLmaxRefreshDelay"
            ],
            "oid": "oxAttribute:76",
            "substr": "caseIgnoreSubstringsMatch",
            "syntax": "1.3.6.1.4.1.1466.115.121.1.15",
            "x_origin": "Gluu created attribute"
        },
        {
            "desc": "SAML Trust Relationship file location of metadata",
            "equality": "caseIgnoreMatch",
            "names": [
                "gluuSAMLspMetaDataFN"
            ],
            "oid": "oxAttribute:77",
            "substr": "caseIgnoreSubstringsMatch",
            "syntax": "1.3.6.1.4.1.1466.115.121.1.15",
            "x_origin": "Gluu created attribute"
        },
        {
            "desc": "SAML Trust Relationship SP metadata type - file, URI, federation",
            "equality": "caseIgnoreMatch",
            "names": [
                "gluuSAMLspMetaDataSourceType"
            ],
            "oid": "oxAttribute:78",
            "substr": "caseIgnoreSubstringsMatch",
            "syntax": "1.3.6.1.4.1.1466.115.121.1.15",
            "x_origin": "Gluu created attribute"
        },
        {
            "desc": "SAML Trust Relationship URI location of metadata",
            "equality": "caseIgnoreMatch",
            "names": [
                "gluuSAMLspMetaDataURL"
            ],
            "oid": "oxAttribute:79",
            "substr": "caseIgnoreSubstringsMatch",
            "syntax": "1.3.6.1.4.1.1466.115.121.1.15",
            "x_origin": "Gluu created attribute"
        },
        {
            "desc": "Specifies if the person has the SLA manager role",
            "equality": "caseIgnoreMatch",
            "names": [
                "gluuSLAManager"
            ],
            "oid": "oxAttribute:80",
            "substr": "caseIgnoreSubstringsMatch",
            "syntax": "1.3.6.1.4.1.1466.115.121.1.15",
            "x_origin": "Gluu created attribute"
        },
        {
            "desc": "TODO - in use?",
            "equality": "caseIgnoreMatch",
            "names": [
                "gluuSPTR"
            ],
            "oid": "oxAttribute:81",
            "substr": "caseIgnoreSubstringsMatch",
            "syntax": "1.3.6.1.4.1.1466.115.121.1.15",
            "x_origin": "Gluu created attribute"
        },
        {
            "desc": "oxTrust SCIM feature - enabled or disabled",
            "equality": "caseIgnoreMatch",
            "names": [
                "gluuScimEnabled"
            ],
            "oid": "oxAttribute:82",
            "substr": "caseIgnoreSubstringsMatch",
            "syntax": "1.3.6.1.4.1.1466.115.121.1.15",
            "x_origin": "Gluu created attribute"
        },
        {
            "desc": "Monitors activity of Gluu Server Shibboleth IDP",
            "equality": "caseIgnoreMatch",
            "names": [
                "gluuShibAssertionsIssued"
            ],
            "oid": "oxAttribute:83",
            "substr": "caseIgnoreSubstringsMatch",
            "syntax": "1.3.6.1.4.1.1466.115.121.1.15",
            "x_origin": "Gluu created attribute"
        },
        {
            "desc": "Monitors failed login attempts on Gluu Server Shibboleth IDP",
            "equality": "caseIgnoreMatch",
            "names": [
                "gluuShibFailedAuth"
            ],
            "oid": "oxAttribute:84",
            "substr": "caseIgnoreSubstringsMatch",
            "syntax": "1.3.6.1.4.1.1466.115.121.1.15",
            "x_origin": "Gluu created attribute"
        },
        {
            "desc": "Monitors security events on Gluu Server Shibboleth IDP",
            "equality": "caseIgnoreMatch",
            "names": [
                "gluuShibSecurityEvents"
            ],
            "oid": "oxAttribute:85",
            "substr": "caseIgnoreSubstringsMatch",
            "syntax": "1.3.6.1.4.1.1466.115.121.1.15",
            "x_origin": "Gluu created attribute"
        },
        {
            "desc": "Monitors login attempts on Gluu Server Shibboleth IDP",
            "equality": "caseIgnoreMatch",
            "names": [
                "gluuShibSuccessfulAuths"
            ],
            "oid": "oxAttribute:86",
            "substr": "caseIgnoreSubstringsMatch",
            "syntax": "1.3.6.1.4.1.1466.115.121.1.15",
            "x_origin": "Gluu created attribute"
        },
        {
            "desc": "Gluu Server SMTP configuration",
            "equality": "caseIgnoreMatch",
            "names": [
                "gluuSmtpFromEmailAddress"
            ],
            "oid": "oxAttribute:87",
            "substr": "caseIgnoreSubstringsMatch",
            "syntax": "1.3.6.1.4.1.1466.115.121.1.15",
            "x_origin": "Gluu created attribute"
        },
        {
            "desc": "SMTP From Name",
            "equality": "caseIgnoreMatch",
            "names": [
                "gluuSmtpFromName"
            ],
            "oid": "oxAttribute:88",
            "substr": "caseIgnoreSubstringsMatch",
            "syntax": "1.3.6.1.4.1.1466.115.121.1.15",
            "x_origin": "Gluu created attribute"
        },
        {
            "desc": "SMTP Host",
            "equality": "caseIgnoreMatch",
            "names": [
                "gluuSmtpHost"
            ],
            "oid": "oxAttribute:89",
            "substr": "caseIgnoreSubstringsMatch",
            "syntax": "1.3.6.1.4.1.1466.115.121.1.15",
            "x_origin": "Gluu created attribute"
        },
        {
            "desc": "SMTP User Password",
            "equality": "caseIgnoreMatch",
            "names": [
                "gluuSmtpPassword"
            ],
            "oid": "oxAttribute:90",
            "substr": "caseIgnoreSubstringsMatch",
            "syntax": "1.3.6.1.4.1.1466.115.121.1.15",
            "x_origin": "Gluu created attribute"
        },
        {
            "desc": "SMTP Port",
            "equality": "caseIgnoreMatch",
            "names": [
                "gluuSmtpPort"
            ],
            "oid": "oxAttribute:91",
            "substr": "caseIgnoreSubstringsMatch",
            "syntax": "1.3.6.1.4.1.1466.115.121.1.15",
            "x_origin": "Gluu created attribute"
        },
        {
            "desc": "SMTP Requires Authentication",
            "equality": "caseIgnoreMatch",
            "names": [
                "gluuSmtpRequiresAuthentication"
            ],
            "oid": "oxAttribute:92",
            "substr": "caseIgnoreSubstringsMatch",
            "syntax": "1.3.6.1.4.1.1466.115.121.1.15",
            "x_origin": "Gluu created attribute"
        },
        {
            "desc": "SMTP Requires SSL",
            "equality": "caseIgnoreMatch",
            "names": [
                "gluuSmtpRequiresSsl"
            ],
            "oid": "oxAttribute:93",
            "substr": "caseIgnoreSubstringsMatch",
            "syntax": "1.3.6.1.4.1.1466.115.121.1.15",
            "x_origin": "Gluu created attribute"
        },
        {
            "desc": "SMTP User Name",
            "equality": "caseIgnoreMatch",
            "names": [
                "gluuSmtpUserName"
            ],
            "oid": "oxAttribute:94",
            "substr": "caseIgnoreSubstringsMatch",
            "syntax": "1.3.6.1.4.1.1466.115.121.1.15",
            "x_origin": "Gluu created attribute"
        },
        {
            "desc": "SAML Trust Relationship configuration",
            "equality": "caseIgnoreMatch",
            "names": [
                "gluuSpecificRelyingPartyConfig"
            ],
            "oid": "oxAttribute:95",
            "substr": "caseIgnoreSubstringsMatch",
            "syntax": "1.3.6.1.4.1.1466.115.121.1.15",
            "x_origin": "Gluu created attribute"
        },
        {
            "desc": "SAML Trust Relationship configuration",
            "equality": "caseIgnoreMatch",
            "names": [
                "gluuSslExpiry"
            ],
            "oid": "oxAttribute:96",
            "substr": "caseIgnoreSubstringsMatch",
            "syntax": "1.3.6.1.4.1.1466.115.121.1.15",
            "x_origin": "Gluu created attribute"
        },
        {
            "desc": "Status of the entry, used by many objectclasses",
            "equality": "caseIgnoreMatch",
            "names": [
                "gluuStatus"
            ],
            "oid": "oxAttribute:97",
            "substr": "caseIgnoreSubstringsMatch",
            "syntax": "1.3.6.1.4.1.1466.115.121.1.15",
            "x_origin": "Gluu created attribute"
        },
        {
            "desc": "Monitors how long the Gluu Server instance has been running.",
            "equality": "caseIgnoreMatch",
            "names": [
                "gluuSystemUptime"
            ],
            "oid": "oxAttribute:98",
            "substr": "caseIgnoreSubstringsMatch",
            "syntax": "1.3.6.1.4.1.1466.115.121.1.15",
            "x_origin": "Gluu created attribute"
        },
        {
            "desc": "Monitors total available RAM on Gluu Server instance",
            "equality": "caseIgnoreMatch",
            "names": [
                "gluuTargetRAM"
            ],
            "oid": "oxAttribute:99",
            "substr": "caseIgnoreSubstringsMatch",
            "syntax": "1.3.6.1.4.1.1466.115.121.1.15",
            "x_origin": "Gluu created attribute"
        },
        {
            "desc": "Store location for upload of Favicon",
            "equality": "caseIgnoreMatch",
            "names": [
                "gluuTempFaviconImage"
            ],
            "oid": "oxAttribute:100",
            "substr": "caseIgnoreSubstringsMatch",
            "syntax": "1.3.6.1.4.1.1466.115.121.1.15",
            "x_origin": "Gluu created attribute"
        },
        {
            "desc": "oxTrust login page configuration",
            "equality": "caseIgnoreMatch",
            "names": [
                "gluuThemeColor"
            ],
            "oid": "oxAttribute:101",
            "substr": "caseIgnoreSubstringsMatch",
            "syntax": "1.3.6.1.4.1.1466.115.121.1.15",
            "x_origin": "Gluu created attribute"
        },
        {
            "desc": "oxTrust login page configuration",
            "equality": "caseIgnoreMatch",
            "names": [
                "gluuTrustContact"
            ],
            "oid": "oxAttribute:102",
            "substr": "caseIgnoreSubstringsMatch",
            "syntax": "1.3.6.1.4.1.1466.115.121.1.15",
            "x_origin": "Gluu created attribute"
        },
        {
            "desc": "TODO - in use?",
            "equality": "caseIgnoreMatch",
            "names": [
                "gluuTrustDeconstruction"
            ],
            "oid": "oxAttribute:103",
            "substr": "caseIgnoreSubstringsMatch",
            "syntax": "1.3.6.1.4.1.1466.115.121.1.15",
            "x_origin": "Gluu created attribute"
        },
        {
            "desc": "Gluu instance URL",
            "equality": "caseIgnoreMatch",
            "names": [
                "gluuUrl"
            ],
            "oid": "oxAttribute:104",
            "substr": "caseIgnoreSubstringsMatch",
            "syntax": "1.3.6.1.4.1.1466.115.121.1.15",
            "x_origin": "Gluu created attribute"
        },
        {
            "desc": "oxTrust VDS enabled or disabled",
            "equality": "caseIgnoreMatch",
            "names": [
                "gluuVDSenabled"
            ],
            "oid": "oxAttribute:105",
            "substr": "caseIgnoreSubstringsMatch",
            "syntax": "1.3.6.1.4.1.1466.115.121.1.15",
            "x_origin": "Gluu created attribute"
        },
        {
            "desc": "Gluu VDS configuration",
            "equality": "caseIgnoreMatch",
            "names": [
                "gluuVDSstatus"
            ],
            "oid": "oxAttribute:106",
            "substr": "caseIgnoreSubstringsMatch",
            "syntax": "1.3.6.1.4.1.1466.115.121.1.15",
            "x_origin": "Gluu created attribute"
        },
        {
            "equality": "caseIgnoreMatch",
            "names": [
                "gluuValidationLog"
            ],
            "oid": "oxAttribute:107",
            "substr": "caseIgnoreSubstringsMatch",
            "syntax": "1.3.6.1.4.1.1466.115.121.1.15",
            "x_origin": "Gluu created attribute"
        },
        {
            "equality": "caseIgnoreMatch",
            "names": [
                "gluuValidationStatus"
            ],
            "oid": "oxAttribute:108",
            "substr": "caseIgnoreSubstringsMatch",
            "syntax": "1.3.6.1.4.1.1466.115.121.1.15",
            "x_origin": "Gluu created attribute"
        },
        {
            "equality": "caseIgnoreMatch",
            "names": [
                "gluuVdsCacheRefreshEnabled"
            ],
            "oid": "oxAttribute:109",
            "substr": "caseIgnoreSubstringsMatch",
            "syntax": "1.3.6.1.4.1.1466.115.121.1.15",
            "x_origin": "Gluu created attribute"
        },
        {
            "equality": "generalizedTimeMatch",
            "names": [
                "gluuVdsCacheRefreshLastUpdate"
            ],
            "oid": "oxAttribute:110",
            "ordering": "generalizedTimeOrderingMatch",
            "syntax": "1.3.6.1.4.1.1466.115.121.1.24",
            "x_origin": "Gluu created attribute"
        },
        {
            "equality": "caseIgnoreMatch",
            "names": [
                "gluuVdsCacheRefreshLastUpdateCount"
            ],
            "oid": "oxAttribute:111",
            "substr": "caseIgnoreSubstringsMatch",
            "syntax": "1.3.6.1.4.1.1466.115.121.1.15",
            "x_origin": "Gluu created attribute"
        },
        {
            "equality": "caseIgnoreMatch",
            "names": [
                "gluuVdsCacheRefreshPollingInterval"
            ],
            "oid": "oxAttribute:112",
            "substr": "caseIgnoreSubstringsMatch",
            "syntax": "1.3.6.1.4.1.1466.115.121.1.15",
            "x_origin": "Gluu created attribute"
        },
        {
            "equality": "caseIgnoreMatch",
            "names": [
                "gluuVdsCacheRefreshProblemCount"
            ],
            "oid": "oxAttribute:113",
            "substr": "caseIgnoreSubstringsMatch",
            "syntax": "1.3.6.1.4.1.1466.115.121.1.15",
            "x_origin": "Gluu created attribute"
        },
        {
            "equality": "caseIgnoreMatch",
            "names": [
                "gluuWhitePagesEnabled"
            ],
            "oid": "oxAttribute:114",
            "substr": "caseIgnoreSubstringsMatch",
            "syntax": "1.3.6.1.4.1.1466.115.121.1.15",
            "x_origin": "Gluu created attribute"
        },
        {
            "desc": "Allow Publication",
            "equality": "caseIgnoreMatch",
            "names": [
                "gluuWhitePagesListed"
            ],
            "oid": "oxAttribute:115",
            "substr": "caseIgnoreSubstringsMatch",
            "syntax": "1.3.6.1.4.1.1466.115.121.1.15",
            "x_origin": "Gluu created attribute"
        },
        {
            "equality": "caseIgnoreMatch",
            "names": [
                "iname"
            ],
            "oid": "oxAttribute:116",
            "substr": "caseIgnoreSubstringsMatch",
            "syntax": "1.3.6.1.4.1.1466.115.121.1.15",
            "x_origin": "Gluu created attribute"
        },
        {
            "desc": "XRI i-number",
            "equality": "caseIgnoreMatch",
            "names": [
                "inum"
            ],
            "oid": "oxAttribute:117",
            "substr": "caseIgnoreSubstringsMatch",
            "syntax": "1.3.6.1.4.1.1466.115.121.1.15",
            "x_origin": "Gluu created attribute"
        },
        {
            "desc": "XRI i-number sans punctuation",
            "equality": "caseIgnoreMatch",
            "names": [
                "inumFN"
            ],
            "oid": "oxAttribute:118",
            "substr": "caseIgnoreSubstringsMatch",
            "syntax": "1.3.6.1.4.1.1466.115.121.1.15",
            "x_origin": "Gluu created attribute"
        },
        {
            "desc": "OX literalValue",
            "equality": "caseIgnoreMatch",
            "names": [
                "literalBinaryValue"
            ],
            "oid": "oxAttribute:119",
            "substr": "caseIgnoreSubstringsMatch",
            "syntax": "1.3.6.1.4.1.1466.115.121.1.15",
            "x_origin": "Gluu created attribute"
        },
        {
            "desc": "OX literalValue",
            "equality": "caseIgnoreMatch",
            "names": [
                "literalValue"
            ],
            "oid": "oxAttribute:120",
            "substr": "caseIgnoreSubstringsMatch",
            "syntax": "1.3.6.1.4.1.1466.115.121.1.15",
            "x_origin": "Gluu created attribute"
        },
        {
            "equality": "distinguishedNameMatch",
            "names": [
                "memberOf"
            ],
            "oid": "oxAttribute:121",
            "syntax": "1.3.6.1.4.1.1466.115.121.1.12",
            "x_origin": "Gluu created attribute"
        },
        {
            "desc": "TODO - in use?",
            "equality": "booleanMatch",
            "names": [
                "nonProfit"
            ],
            "oid": "oxAttribute:122",
            "syntax": "1.3.6.1.4.1.1466.115.121.1.7",
            "x_origin": "Gluu created attribute"
        },
        {
            "desc": "OX organizationalOwner",
            "equality": "distinguishedNameMatch",
            "names": [
                "organizationalOwner"
            ],
            "oid": "oxAttribute:123",
            "syntax": "1.3.6.1.4.1.1466.115.121.1.12",
            "x_origin": "Gluu created attribute"
        },
        {
            "desc": "am host",
            "equality": "caseIgnoreMatch",
            "names": [
                "oxAmHost"
            ],
            "oid": "oxAttribute:124",
            "substr": "caseIgnoreSubstringsMatch",
            "syntax": "1.3.6.1.4.1.1466.115.121.1.15",
            "x_origin": "Gluu created attribute"
        },
        {
            "desc": "NameId or attribute",
            "equality": "caseIgnoreMatch",
            "names": [
                "oxAttributeType"
            ],
            "oid": "oxAttribute:125",
            "substr": "caseIgnoreSubstringsMatch",
            "syntax": "1.3.6.1.4.1.1466.115.121.1.15",
            "x_origin": "Gluu created attribute"
        },
        {
            "desc": "Used by oxAuth in conjunction with gluuttributeName to map claims to attributes in LDAP.",
            "equality": "caseIgnoreMatch",
            "names": [
                "oxAuthClaimName"
            ],
            "oid": "oxAttribute:126",
            "substr": "caseIgnoreSubstringsMatch",
            "syntax": "1.3.6.1.4.1.1466.115.121.1.15",
            "x_origin": "Gluu created attribute"
        },
        {
            "desc": "oxAuth App Type",
            "equality": "caseIgnoreMatch",
            "names": [
                "oxAuthAppType"
            ],
            "oid": "oxAttribute:127",
            "substr": "caseIgnoreSubstringsMatch",
            "syntax": "1.3.6.1.4.1.1466.115.121.1.15",
            "x_origin": "Gluu created attribute"
        },
        {
            "desc": "oxAuth Authentication Time",
            "equality": "generalizedTimeMatch",
            "names": [
                "oxAuthAuthenticationTime"
            ],
            "oid": "oxAttribute:128",
            "ordering": "generalizedTimeOrderingMatch",
            "syntax": "1.3.6.1.4.1.1466.115.121.1.24",
            "x_origin": "Gluu created attribute"
        },
        {
            "desc": "oxAuth authorization code",
            "equality": "caseIgnoreMatch",
            "names": [
                "oxAuthAuthorizationCode"
            ],
            "oid": "oxAttribute:129",
            "substr": "caseIgnoreSubstringsMatch",
            "syntax": "1.3.6.1.4.1.1466.115.121.1.15",
            "x_origin": "Gluu created attribute"
        },
        {
            "desc": "oxAuth Attribute Claim",
            "equality": "caseIgnoreMatch",
            "names": [
                "oxAuthClaim"
            ],
            "oid": "oxAttribute:130",
            "substr": "caseIgnoreSubstringsMatch",
            "syntax": "1.3.6.1.4.1.1466.115.121.1.15",
            "x_origin": "Gluu created attribute"
        },
        {
            "desc": "oxAuth Group Attribute Claims (true or false)",
            "equality": "caseIgnoreMatch",
            "names": [
                "oxAuthGroupClaims"
            ],
            "oid": "oxAttribute:131",
            "substr": "caseIgnoreSubstringsMatch",
            "syntax": "1.3.6.1.4.1.1466.115.121.1.15",
            "x_origin": "Gluu created attribute"
        },
        {
            "desc": "oxAuth Client id",
            "equality": "caseIgnoreMatch",
            "names": [
                "oxAuthClientId"
            ],
            "oid": "oxAttribute:132",
            "substr": "caseIgnoreSubstringsMatch",
            "syntax": "1.3.6.1.4.1.1466.115.121.1.15",
            "x_origin": "Gluu created attribute"
        },
        {
            "desc": "oxAuth Client Issued At",
            "equality": "caseIgnoreMatch",
            "names": [
                "oxAuthClientIdIssuedAt"
            ],
            "oid": "oxAttribute:133",
            "substr": "caseIgnoreSubstringsMatch",
            "syntax": "1.3.6.1.4.1.1466.115.121.1.15",
            "x_origin": "Gluu created attribute"
        },
        {
            "desc": "oxAuth Client Secret",
            "equality": "caseIgnoreMatch",
            "names": [
                "oxAuthClientSecret"
            ],
            "oid": "oxAttribute:134",
            "substr": "caseIgnoreSubstringsMatch",
            "syntax": "1.3.6.1.4.1.1466.115.121.1.15",
            "x_origin": "Gluu created attribute"
        },
        {
            "desc": "Date client expires",
            "equality": "generalizedTimeMatch",
            "names": [
                "oxAuthClientSecretExpiresAt"
            ],
            "oid": "oxAttribute:135",
            "ordering": "generalizedTimeOrderingMatch",
            "syntax": "1.3.6.1.4.1.1466.115.121.1.24",
            "x_origin": "Gluu created attribute"
        },
        {
            "desc": "oxAuth Client URI",
            "equality": "caseIgnoreMatch",
            "names": [
                "oxAuthClientURI"
            ],
            "oid": "oxAttribute:136",
            "substr": "caseIgnoreSubstringsMatch",
            "syntax": "1.3.6.1.4.1.1466.115.121.1.15",
            "x_origin": "Gluu created attribute"
        },
        {
            "desc": "oxAuth Dynamic Configuration",
            "equality": "caseIgnoreMatch",
            "names": [
                "oxAuthConfDynamic"
            ],
            "oid": "oxAttribute:137",
            "substr": "caseIgnoreSubstringsMatch",
            "syntax": "1.3.6.1.4.1.1466.115.121.1.15",
            "x_origin": "Gluu created attribute"
        },
        {
            "desc": "oxAuth Errors Configuration",
            "equality": "caseIgnoreMatch",
            "names": [
                "oxAuthConfErrors"
            ],
            "oid": "oxAttribute:138",
            "substr": "caseIgnoreSubstringsMatch",
            "syntax": "1.3.6.1.4.1.1466.115.121.1.15",
            "x_origin": "Gluu created attribute"
        },
        {
            "desc": "oxAuth Static Configuration",
            "equality": "caseIgnoreMatch",
            "names": [
                "oxAuthConfStatic"
            ],
            "oid": "oxAttribute:139",
            "substr": "caseIgnoreSubstringsMatch",
            "syntax": "1.3.6.1.4.1.1466.115.121.1.15",
            "x_origin": "Gluu created attribute"
        },
        {
            "desc": "oxAuth Web Keys Configuration",
            "equality": "caseIgnoreMatch",
            "names": [
                "oxAuthConfWebKeys"
            ],
            "oid": "oxAttribute:140",
            "substr": "caseIgnoreSubstringsMatch",
            "syntax": "1.3.6.1.4.1.1466.115.121.1.15",
            "x_origin": "Gluu created attribute"
        },
        {
            "desc": "oxAuth Contact",
            "equality": "caseIgnoreMatch",
            "names": [
                "oxAuthContact"
            ],
            "oid": "oxAttribute:141",
            "substr": "caseIgnoreSubstringsMatch",
            "syntax": "1.3.6.1.4.1.1466.115.121.1.15",
            "x_origin": "Gluu created attribute"
        },
        {
            "desc": "oxAuth Creation",
            "equality": "generalizedTimeMatch",
            "names": [
                "oxAuthCreation"
            ],
            "oid": "oxAttribute:142",
            "ordering": "generalizedTimeOrderingMatch",
            "syntax": "1.3.6.1.4.1.1466.115.121.1.24",
            "x_origin": "Gluu created attribute"
        },
        {
            "desc": "oxAuth Default Acr Values",
            "equality": "caseIgnoreMatch",
            "names": [
                "oxAuthDefaultAcrValues"
            ],
            "oid": "oxAttribute:143",
            "substr": "caseIgnoreSubstringsMatch",
            "syntax": "1.3.6.1.4.1.1466.115.121.1.15",
            "x_origin": "Gluu created attribute"
        },
        {
            "desc": "oxAuth Default Max Age",
            "equality": "caseIgnoreMatch",
            "names": [
                "oxAuthDefaultMaxAge"
            ],
            "oid": "oxAttribute:144",
            "substr": "caseIgnoreSubstringsMatch",
            "syntax": "1.3.6.1.4.1.1466.115.121.1.15",
            "x_origin": "Gluu created attribute"
        },
        {
            "desc": "oxAuth Expiration",
            "equality": "generalizedTimeMatch",
            "names": [
                "oxAuthExpiration"
            ],
            "oid": "oxAttribute:145",
            "ordering": "generalizedTimeOrderingMatch",
            "syntax": "1.3.6.1.4.1.1466.115.121.1.24",
            "x_origin": "Gluu created attribute"
        },
        {
            "desc": "oxAuth grant id",
            "equality": "caseIgnoreMatch",
            "names": [
                "oxAuthGrantId"
            ],
            "oid": "oxAttribute:146",
            "substr": "caseIgnoreSubstringsMatch",
            "syntax": "1.3.6.1.4.1.1466.115.121.1.15",
            "x_origin": "Gluu created attribute"
        },
        {
            "desc": "oxAuth Grant Type",
            "equality": "caseIgnoreMatch",
            "names": [
                "oxAuthGrantType"
            ],
            "oid": "oxAttribute:147",
            "substr": "caseIgnoreSubstringsMatch",
            "syntax": "1.3.6.1.4.1.1466.115.121.1.15",
            "x_origin": "Gluu created attribute"
        },
        {
            "desc": "oxAuth ID Token Encrypted Response Alg",
            "equality": "caseIgnoreMatch",
            "names": [
                "oxAuthIdTokenEncryptedResponseAlg"
            ],
            "oid": "oxAttribute:148",
            "substr": "caseIgnoreSubstringsMatch",
            "syntax": "1.3.6.1.4.1.1466.115.121.1.15",
            "x_origin": "Gluu created attribute"
        },
        {
            "desc": "oxAuth ID Token Encrypted Response Enc",
            "equality": "caseIgnoreMatch",
            "names": [
                "oxAuthIdTokenEncryptedResponseEnc"
            ],
            "oid": "oxAttribute:149",
            "substr": "caseIgnoreSubstringsMatch",
            "syntax": "1.3.6.1.4.1.1466.115.121.1.15",
            "x_origin": "Gluu created attribute"
        },
        {
            "desc": "oxAuth ID Token Signed Response Alg",
            "equality": "caseIgnoreMatch",
            "names": [
                "oxAuthIdTokenSignedResponseAlg"
            ],
            "oid": "oxAttribute:150",
            "substr": "caseIgnoreSubstringsMatch",
            "syntax": "1.3.6.1.4.1.1466.115.121.1.15",
            "x_origin": "Gluu created attribute"
        },
        {
            "desc": "oxAuth Initiate Login URI",
            "equality": "caseIgnoreMatch",
            "names": [
                "oxAuthInitiateLoginURI"
            ],
            "oid": "oxAttribute:151",
            "substr": "caseIgnoreSubstringsMatch",
            "syntax": "1.3.6.1.4.1.1466.115.121.1.15",
            "x_origin": "Gluu created attribute"
        },
        {
            "desc": "oxAuth JWKs URI",
            "equality": "caseIgnoreMatch",
            "names": [
                "oxAuthJwksURI"
            ],
            "oid": "oxAttribute:152",
            "substr": "caseIgnoreSubstringsMatch",
            "syntax": "1.3.6.1.4.1.1466.115.121.1.15",
            "x_origin": "Gluu created attribute"
        },
        {
            "desc": "oxAuth JWKs",
            "equality": "caseIgnoreMatch",
            "names": [
                "oxAuthJwks"
            ],
            "oid": "oxAttribute:153",
            "substr": "caseIgnoreSubstringsMatch",
            "syntax": "1.3.6.1.4.1.1466.115.121.1.15",
            "x_origin": "Gluu created attribute"
        },
        {
            "desc": "oxAuth JWT Request",
            "equality": "caseIgnoreMatch",
            "names": [
                "oxAuthJwtRequest"
            ],
            "oid": "oxAttribute:154",
            "substr": "caseIgnoreSubstringsMatch",
            "syntax": "1.3.6.1.4.1.1466.115.121.1.15",
            "x_origin": "Gluu created attribute"
        },
        {
            "desc": "oxAuth Logo URI",
            "equality": "caseIgnoreMatch",
            "names": [
                "oxAuthLogoURI"
            ],
            "oid": "oxAttribute:155",
            "substr": "caseIgnoreSubstringsMatch",
            "syntax": "1.3.6.1.4.1.1466.115.121.1.15",
            "x_origin": "Gluu created attribute"
        },
        {
            "desc": "oxAuth nonce",
            "equality": "caseIgnoreMatch",
            "names": [
                "oxAuthNonce"
            ],
            "oid": "oxAttribute:156",
            "substr": "caseIgnoreSubstringsMatch",
            "syntax": "1.3.6.1.4.1.1466.115.121.1.15",
            "x_origin": "Gluu created attribute"
        },
        {
            "desc": "oxAuth Session State",
            "equality": "caseIgnoreMatch",
            "names": [
                "oxSessionState"
            ],
            "oid": "oxAttribute:157",
            "substr": "caseIgnoreSubstringsMatch",
            "syntax": "1.3.6.1.4.1.1466.115.121.1.15",
            "x_origin": "Gluu created attribute"
        },
        {
            "desc": "oxAuth Permission Granted Map",
            "equality": "caseIgnoreMatch",
            "names": [
                "oxAuthPermissionGrantedMap"
            ],
            "oid": "oxAttribute:158",
            "substr": "caseIgnoreSubstringsMatch",
            "syntax": "1.3.6.1.4.1.1466.115.121.1.15",
            "x_origin": "Gluu created attribute"
        },
        {
            "desc": "oxAuth Persistent JWT",
            "equality": "caseIgnoreMatch",
            "names": [
                "oxAuthPersistentJWT"
            ],
            "oid": "oxAttribute:159",
            "substr": "caseIgnoreSubstringsMatch",
            "syntax": "1.3.6.1.4.1.1466.115.121.1.15",
            "x_origin": "Gluu created attribute"
        },
        {
            "desc": "oxAuth Policy URI",
            "equality": "caseIgnoreMatch",
            "names": [
                "oxAuthPolicyURI"
            ],
            "oid": "oxAttribute:160",
            "substr": "caseIgnoreSubstringsMatch",
            "syntax": "1.3.6.1.4.1.1466.115.121.1.15",
            "x_origin": "Gluu created attribute"
        },
        {
            "desc": "oxAuth Policy URI",
            "equality": "caseIgnoreMatch",
            "names": [
                "oxAuthLogoutURI"
            ],
            "oid": "oxAttribute:161",
            "substr": "caseIgnoreSubstringsMatch",
            "syntax": "1.3.6.1.4.1.1466.115.121.1.15",
            "x_origin": "Gluu created attribute"
        },
        {
            "desc": "oxAuth Policy URI",
            "equality": "caseIgnoreMatch",
            "names": [
                "oxAuthLogoutSessionRequired"
            ],
            "oid": "oxAttribute:162",
            "substr": "caseIgnoreSubstringsMatch",
            "syntax": "1.3.6.1.4.1.1466.115.121.1.15",
            "x_origin": "Gluu created attribute"
        },
        {
            "desc": "oxAuth Post Logout Redirect URI",
            "equality": "caseIgnoreMatch",
            "names": [
                "oxAuthPostLogoutRedirectURI"
            ],
            "oid": "oxAttribute:163",
            "substr": "caseIgnoreSubstringsMatch",
            "syntax": "1.3.6.1.4.1.1466.115.121.1.15",
            "x_origin": "Gluu created attribute"
        },
        {
            "desc": "oxAuth Redirect URI",
            "equality": "caseIgnoreMatch",
            "names": [
                "oxAuthRedirectURI"
            ],
            "oid": "oxAttribute:164",
            "substr": "caseIgnoreSubstringsMatch",
            "syntax": "1.3.6.1.4.1.1466.115.121.1.15",
            "x_origin": "Gluu created attribute"
        },
        {
            "desc": "oxAuth Registration Access Token",
            "equality": "caseIgnoreMatch",
            "names": [
                "oxAuthRegistrationAccessToken"
            ],
            "oid": "oxAttribute:165",
            "substr": "caseIgnoreSubstringsMatch",
            "syntax": "1.3.6.1.4.1.1466.115.121.1.15",
            "x_origin": "Gluu created attribute"
        },
        {
            "desc": "oxAuth released scope attribute",
            "equality": "caseIgnoreMatch",
            "names": [
                "oxAuthReleasedScope"
            ],
            "oid": "oxAttribute:166",
            "substr": "caseIgnoreSubstringsMatch",
            "syntax": "1.3.6.1.4.1.1466.115.121.1.15",
            "x_origin": "Gluu created attribute"
        },
        {
            "desc": "oxAuth Request Object Signing Alg",
            "equality": "caseIgnoreMatch",
            "names": [
                "oxAuthRequestObjectSigningAlg"
            ],
            "oid": "oxAttribute:167",
            "substr": "caseIgnoreSubstringsMatch",
            "syntax": "1.3.6.1.4.1.1466.115.121.1.15",
            "x_origin": "Gluu created attribute"
        },
        {
            "desc": "oxAuth Request Object Encryption Alg",
            "equality": "caseIgnoreMatch",
            "names": [
                "oxAuthRequestObjectEncryptionAlg"
            ],
            "oid": "oxAttribute:168",
            "substr": "caseIgnoreSubstringsMatch",
            "syntax": "1.3.6.1.4.1.1466.115.121.1.15",
            "x_origin": "Gluu created attribute"
        },
        {
            "desc": "oxAuth Request Object Encryption Enc",
            "equality": "caseIgnoreMatch",
            "names": [
                "oxAuthRequestObjectEncryptionEnc"
            ],
            "oid": "oxAttribute:169",
            "substr": "caseIgnoreSubstringsMatch",
            "syntax": "1.3.6.1.4.1.1466.115.121.1.15",
            "x_origin": "Gluu created attribute"
        },
        {
            "desc": "oxAuth Request URI",
            "equality": "caseIgnoreMatch",
            "names": [
                "oxAuthRequestURI"
            ],
            "oid": "oxAttribute:170",
            "substr": "caseIgnoreSubstringsMatch",
            "syntax": "1.3.6.1.4.1.1466.115.121.1.15",
            "x_origin": "Gluu created attribute"
        },
        {
            "desc": "oxAuth Require Authentication Time",
            "equality": "caseIgnoreMatch",
            "names": [
                "oxAuthRequireAuthTime"
            ],
            "oid": "oxAttribute:171",
            "substr": "caseIgnoreSubstringsMatch",
            "syntax": "1.3.6.1.4.1.1466.115.121.1.15",
            "x_origin": "Gluu created attribute"
        },
        {
            "desc": "oxAuth Response Type",
            "equality": "caseIgnoreMatch",
            "names": [
                "oxAuthResponseType"
            ],
            "oid": "oxAttribute:172",
            "substr": "caseIgnoreSubstringsMatch",
            "syntax": "1.3.6.1.4.1.1466.115.121.1.15",
            "x_origin": "Gluu created attribute"
        },
        {
            "desc": "oxAuth Attribute Scope",
            "equality": "caseIgnoreMatch",
            "names": [
                "oxAuthScope"
            ],
            "oid": "oxAttribute:173",
            "substr": "caseIgnoreSubstringsMatch",
            "syntax": "1.3.6.1.4.1.1466.115.121.1.15",
            "x_origin": "Gluu created attribute"
        },
        {
            "desc": "OX Attribute Scope type",
            "equality": "caseIgnoreMatch",
            "names": [
                "oxScopeType"
            ],
            "oid": "oxAttribute:174",
            "substr": "caseIgnoreSubstringsMatch",
            "syntax": "1.3.6.1.4.1.1466.115.121.1.15",
            "x_origin": "Gluu created attribute"
        },
        {
            "desc": "oxAuth Sector Identifier URI",
            "equality": "caseIgnoreMatch",
            "names": [
                "oxAuthSectorIdentifierURI"
            ],
            "oid": "oxAttribute:175",
            "substr": "caseIgnoreSubstringsMatch",
            "syntax": "1.3.6.1.4.1.1466.115.121.1.15",
            "x_origin": "Gluu created attribute"
        },
        {
            "desc": "oxAuth Signed Response Alg",
            "equality": "caseIgnoreMatch",
            "names": [
                "oxAuthSignedResponseAlg"
            ],
            "oid": "oxAttribute:176",
            "substr": "caseIgnoreSubstringsMatch",
            "syntax": "1.3.6.1.4.1.1466.115.121.1.15",
            "x_origin": "Gluu created attribute"
        },
        {
            "desc": "oxAuth skip authorization attribute",
            "equality": "caseIgnoreMatch",
            "names": [
                "oxAuthSkipAuthorization"
            ],
            "oid": "oxAttribute:177",
            "substr": "caseIgnoreSubstringsMatch",
            "syntax": "1.3.6.1.4.1.1466.115.121.1.15",
            "x_origin": "Gluu created attribute"
        },
        {
            "desc": "oxAuth Subject Type",
            "equality": "caseIgnoreMatch",
            "names": [
                "oxAuthSubjectType"
            ],
            "oid": "oxAttribute:178",
            "substr": "caseIgnoreSubstringsMatch",
            "syntax": "1.3.6.1.4.1.1466.115.121.1.15",
            "x_origin": "Gluu created attribute"
        },
        {
            "desc": "oxAuth Token Code",
            "equality": "caseIgnoreMatch",
            "names": [
                "oxAuthTokenCode"
            ],
            "oid": "oxAttribute:179",
            "substr": "caseIgnoreSubstringsMatch",
            "syntax": "1.3.6.1.4.1.1466.115.121.1.15",
            "x_origin": "Gluu created attribute"
        },
        {
            "desc": "oxAuth Token Endpoint Auth Method",
            "equality": "caseIgnoreMatch",
            "names": [
                "oxAuthTokenEndpointAuthMethod"
            ],
            "oid": "oxAttribute:180",
            "substr": "caseIgnoreSubstringsMatch",
            "syntax": "1.3.6.1.4.1.1466.115.121.1.15",
            "x_origin": "Gluu created attribute"
        },
        {
            "desc": "oxAuth Token Endpoint Auth Signing Alg",
            "equality": "caseIgnoreMatch",
            "names": [
                "oxAuthTokenEndpointAuthSigningAlg"
            ],
            "oid": "oxAttribute:181",
            "substr": "caseIgnoreSubstringsMatch",
            "syntax": "1.3.6.1.4.1.1466.115.121.1.15",
            "x_origin": "Gluu created attribute"
        },
        {
            "desc": "oxAuth Token Type",
            "equality": "caseIgnoreMatch",
            "names": [
                "oxAuthTokenType"
            ],
            "oid": "oxAttribute:182",
            "substr": "caseIgnoreSubstringsMatch",
            "syntax": "1.3.6.1.4.1.1466.115.121.1.15",
            "x_origin": "Gluu created attribute"
        },
        {
            "desc": "oxAuth TOS URI",
            "equality": "caseIgnoreMatch",
            "names": [
                "oxAuthTosURI"
            ],
            "oid": "oxAttribute:183",
            "substr": "caseIgnoreSubstringsMatch",
            "syntax": "1.3.6.1.4.1.1466.115.121.1.15",
            "x_origin": "Gluu created attribute"
        },
        {
            "desc": "oxAuth Trusted Client",
            "equality": "caseIgnoreMatch",
            "names": [
                "oxAuthTrustedClient"
            ],
            "oid": "oxAttribute:184",
            "substr": "caseIgnoreSubstringsMatch",
            "syntax": "1.3.6.1.4.1.1466.115.121.1.15",
            "x_origin": "Gluu created attribute"
        },
        {
            "desc": "URI reference of scope descriptor",
            "equality": "caseIgnoreMatch",
            "names": [
                "oxAuthUmaScope"
            ],
            "oid": "oxAttribute:185",
            "substr": "caseIgnoreSubstringsMatch",
            "syntax": "1.3.6.1.4.1.1466.115.121.1.15",
            "x_origin": "Gluu created attribute"
        },
        {
            "desc": "oxAuth User DN",
            "equality": "distinguishedNameMatch",
            "names": [
                "oxAuthUserDN"
            ],
            "oid": "oxAttribute:186",
            "syntax": "1.3.6.1.4.1.1466.115.121.1.12",
            "x_origin": "Gluu created attribute"
        },
        {
            "desc": "oxAuth user id",
            "equality": "caseIgnoreMatch",
            "names": [
                "oxAuthUserId"
            ],
            "oid": "oxAttribute:187",
            "substr": "caseIgnoreSubstringsMatch",
            "syntax": "1.3.6.1.4.1.1466.115.121.1.15",
            "x_origin": "Gluu created attribute"
        },
        {
            "desc": "oxAuth User Info Encrypted Response Alg",
            "equality": "caseIgnoreMatch",
            "names": [
                "oxAuthUserInfoEncryptedResponseAlg"
            ],
            "oid": "oxAttribute:188",
            "substr": "caseIgnoreSubstringsMatch",
            "syntax": "1.3.6.1.4.1.1466.115.121.1.15",
            "x_origin": "Gluu created attribute"
        },
        {
            "desc": "oxAuth User Info Encrypted Response Enc",
            "equality": "caseIgnoreMatch",
            "names": [
                "oxAuthUserInfoEncryptedResponseEnc"
            ],
            "oid": "oxAttribute:189",
            "substr": "caseIgnoreSubstringsMatch",
            "syntax": "1.3.6.1.4.1.1466.115.121.1.15",
            "x_origin": "Gluu created attribute"
        },
        {
            "desc": "oxAuth additional configuration",
            "equality": "caseIgnoreMatch",
            "names": [
                "oxAuthExtraConf"
            ],
            "oid": "oxAttribute:190",
            "substr": "caseIgnoreSubstringsMatch",
            "syntax": "1.3.6.1.4.1.1466.115.121.1.15",
            "x_origin": "Gluu created attribute"
        },
        {
            "desc": "oxAuth x509 in PEM format",
            "equality": "caseIgnoreMatch",
            "names": [
                "oxAuthX509PEM"
            ],
            "oid": "oxAttribute:191",
            "substr": "caseIgnoreSubstringsMatch",
            "syntax": "1.3.6.1.4.1.1466.115.121.1.15",
            "x_origin": "Gluu created attribute"
        },
        {
            "desc": "oxAuth x509 URL",
            "equality": "caseIgnoreMatch",
            "names": [
                "oxAuthX509URL"
            ],
            "oid": "oxAttribute:192",
            "substr": "caseIgnoreSubstringsMatch",
            "syntax": "1.3.6.1.4.1.1466.115.121.1.15",
            "x_origin": "Gluu created attribute"
        },
        {
            "equality": "caseIgnoreMatch",
            "names": [
                "oxAuthenticationMode"
            ],
            "oid": "oxAttribute:193",
            "substr": "caseIgnoreSubstringsMatch",
            "syntax": "1.3.6.1.4.1.1466.115.121.1.15",
            "x_origin": "Gluu created attribute"
        },
        {
            "equality": "caseIgnoreMatch",
            "names": [
                "oxTrustAuthenticationMode"
            ],
            "oid": "oxAttribute:194",
            "substr": "caseIgnoreSubstringsMatch",
            "syntax": "1.3.6.1.4.1.1466.115.121.1.15",
            "x_origin": "Gluu created attribute"
        },
        {
            "desc": "ox configuration code",
            "equality": "caseIgnoreMatch",
            "names": [
                "oxConfigurationCode"
            ],
            "oid": "oxAttribute:195",
            "substr": "caseIgnoreSubstringsMatch",
            "syntax": "1.3.6.1.4.1.1466.115.121.1.15",
            "x_origin": "Gluu created attribute"
        },
        {
            "desc": "Registration time",
            "equality": "generalizedTimeMatch",
            "names": [
                "oxCreationTimestamp"
            ],
            "oid": "oxAttribute:196",
            "ordering": "generalizedTimeOrderingMatch",
            "syntax": "1.3.6.1.4.1.1466.115.121.1.24",
            "x_origin": "Gluu created attribute"
        },
        {
            "desc": "domain",
            "equality": "caseIgnoreMatch",
            "names": [
                "oxDomain"
            ],
            "oid": "oxAttribute:197",
            "substr": "caseIgnoreSubstringsMatch",
            "syntax": "1.3.6.1.4.1.1466.115.121.1.15",
            "x_origin": "Gluu created attribute"
        },
        {
            "equality": "caseIgnoreMatch",
            "names": [
                "oxExternalUid"
            ],
            "oid": "oxAttribute:198",
            "substr": "caseIgnoreSubstringsMatch",
            "syntax": "1.3.6.1.4.1.1466.115.121.1.15",
            "x_origin": "Gluu created attribute"
        },
        {
            "desc": "URI for a graphic icon",
            "equality": "caseIgnoreMatch",
            "names": [
                "oxFaviconImage"
            ],
            "oid": "oxAttribute:199",
            "substr": "caseIgnoreSubstringsMatch",
            "syntax": "1.3.6.1.4.1.1466.115.121.1.15",
            "x_origin": "Gluu created attribute"
        },
        {
            "desc": "User group",
            "equality": "caseIgnoreMatch",
            "names": [
                "oxGroup"
            ],
            "oid": "oxAttribute:200",
            "substr": "caseIgnoreSubstringsMatch",
            "syntax": "1.3.6.1.4.1.1466.115.121.1.15",
            "x_origin": "Gluu created attribute"
        },
        {
            "desc": "A random string to mark temporary tokens",
            "equality": "caseIgnoreMatch",
            "names": [
                "oxGuid"
            ],
            "oid": "oxAttribute:201",
            "substr": "caseIgnoreSubstringsMatch",
            "syntax": "1.3.6.1.4.1.1466.115.121.1.15",
            "x_origin": "Gluu created attribute"
        },
        {
            "desc": "ox host",
            "equality": "caseIgnoreMatch",
            "names": [
                "oxHost"
            ],
            "oid": "oxAttribute:202",
            "substr": "caseIgnoreSubstringsMatch",
            "syntax": "1.3.6.1.4.1.1466.115.121.1.15",
            "x_origin": "Gluu created attribute"
        },
        {
            "desc": "Custom IDP authentication configuration",
            "equality": "caseIgnoreMatch",
            "names": [
                "oxIDPAuthentication"
            ],
            "oid": "oxAttribute:203",
            "substr": "caseIgnoreSubstringsMatch",
            "syntax": "1.3.6.1.4.1.1466.115.121.1.15",
            "x_origin": "Gluu created attribute"
        },
        {
            "desc": "ox icon url",
            "equality": "caseIgnoreMatch",
            "names": [
                "oxIconUrl"
            ],
            "oid": "oxAttribute:204",
            "substr": "caseIgnoreSubstringsMatch",
            "syntax": "1.3.6.1.4.1.1466.115.121.1.15",
            "x_origin": "Gluu created attribute"
        },
        {
            "desc": "Identifier",
            "equality": "caseIgnoreMatch",
            "names": [
                "oxId"
            ],
            "oid": "oxAttribute:205",
            "substr": "caseIgnoreSubstringsMatch",
            "syntax": "1.3.6.1.4.1.1466.115.121.1.15",
            "x_origin": "Gluu created attribute"
        },
        {
            "desc": "Boolean field to indicate whether object is used as JWT",
            "equality": "caseIgnoreMatch",
            "names": [
                "oxAsJwt"
            ],
            "oid": "oxAttribute:206",
            "substr": "caseIgnoreSubstringsMatch",
            "syntax": "1.3.6.1.4.1.1466.115.121.1.15",
            "x_origin": "Gluu created attribute"
        },
        {
            "desc": "JWT representation of the object or otherwise jwt associated with the object",
            "equality": "caseIgnoreMatch",
            "names": [
                "oxJwt"
            ],
            "oid": "oxAttribute:207",
            "substr": "caseIgnoreSubstringsMatch",
            "syntax": "1.3.6.1.4.1.1466.115.121.1.15",
            "x_origin": "Gluu created attribute"
        },
        {
            "desc": "Involved clients",
            "equality": "caseIgnoreMatch",
            "names": [
                "oxInvolvedClients"
            ],
            "oid": "oxAttribute:208",
            "substr": "caseIgnoreSubstringsMatch",
            "syntax": "1.3.6.1.4.1.1466.115.121.1.15",
            "x_origin": "Gluu created attribute"
        },
        {
            "desc": "Last access time",
            "equality": "generalizedTimeMatch",
            "names": [
                "oxLastAccessTime"
            ],
            "oid": "oxAttribute:209",
            "ordering": "generalizedTimeOrderingMatch",
            "syntax": "1.3.6.1.4.1.1466.115.121.1.24",
            "x_origin": "Gluu created attribute"
        },
        {
            "desc": "Last logon time",
            "equality": "generalizedTimeMatch",
            "names": [
                "oxLastLogonTime"
            ],
            "oid": "oxAttribute:210",
            "ordering": "generalizedTimeOrderingMatch",
            "syntax": "1.3.6.1.4.1.1466.115.121.1.24",
            "x_origin": "Gluu created attribute"
        },
        {
            "desc": "Link Creator",
            "equality": "caseIgnoreMatch",
            "names": [
                "oxLinkCreator"
            ],
            "oid": "oxAttribute:211",
            "substr": "caseIgnoreSubstringsMatch",
            "syntax": "1.3.6.1.4.1.1466.115.121.1.15",
            "x_origin": "Gluu created attribute"
        },
        {
            "desc": "Link Expiration Date",
            "equality": "generalizedTimeMatch",
            "names": [
                "oxLinkExpirationDate"
            ],
            "oid": "oxAttribute:212",
            "ordering": "generalizedTimeOrderingMatch",
            "syntax": "1.3.6.1.4.1.1466.115.121.1.24",
            "x_origin": "Gluu created attribute"
        },
        {
            "desc": "Linktrack link",
            "equality": "caseIgnoreMatch",
            "names": [
                "oxLinkLinktrack"
            ],
            "oid": "oxAttribute:213",
            "substr": "caseIgnoreSubstringsMatch",
            "syntax": "1.3.6.1.4.1.1466.115.121.1.15",
            "x_origin": "Gluu created attribute"
        },
        {
            "desc": "Is Link Moderated?",
            "equality": "caseIgnoreMatch",
            "names": [
                "oxLinkModerated"
            ],
            "oid": "oxAttribute:214",
            "substr": "caseIgnoreSubstringsMatch",
            "syntax": "1.3.6.1.4.1.1466.115.121.1.15",
            "x_origin": "Gluu created attribute"
        },
        {
            "desc": "Link Moderators",
            "equality": "caseIgnoreMatch",
            "names": [
                "oxLinkModerators"
            ],
            "oid": "oxAttribute:215",
            "substr": "caseIgnoreSubstringsMatch",
            "syntax": "1.3.6.1.4.1.1466.115.121.1.15",
            "x_origin": "Gluu created attribute"
        },
        {
            "desc": "Pending Registrations",
            "equality": "caseIgnoreMatch",
            "names": [
                "oxLinkPending"
            ],
            "oid": "oxAttribute:216",
            "substr": "caseIgnoreSubstringsMatch",
            "syntax": "1.3.6.1.4.1.1466.115.121.1.15",
            "x_origin": "Gluu created attribute"
        },
        {
            "desc": "Is Linktrack API configured",
            "equality": "caseIgnoreMatch",
            "names": [
                "oxLinktrackEnabled"
            ],
            "oid": "oxAttribute:217",
            "substr": "caseIgnoreSubstringsMatch",
            "syntax": "1.3.6.1.4.1.1466.115.121.1.15",
            "x_origin": "Gluu created attribute"
        },
        {
            "desc": "Linktrack API login",
            "equality": "caseIgnoreMatch",
            "names": [
                "oxLinktrackLogin"
            ],
            "oid": "oxAttribute:218",
            "substr": "caseIgnoreSubstringsMatch",
            "syntax": "1.3.6.1.4.1.1466.115.121.1.15",
            "x_origin": "Gluu created attribute"
        },
        {
            "desc": "Linktrack API password",
            "equality": "caseIgnoreMatch",
            "names": [
                "oxLinktrackPassword"
            ],
            "oid": "oxAttribute:219",
            "substr": "caseIgnoreSubstringsMatch",
            "syntax": "1.3.6.1.4.1.1466.115.121.1.15",
            "x_origin": "Gluu created attribute"
        },
        {
            "desc": "Log viewer configuration",
            "equality": "caseIgnoreMatch",
            "names": [
                "oxLogViewerConfig"
            ],
            "oid": "oxAttribute:220",
            "substr": "caseIgnoreSubstringsMatch",
            "syntax": "1.3.6.1.4.1.1466.115.121.1.15",
            "x_origin": "Gluu created attribute"
        },
        {
            "equality": "caseIgnoreMatch",
            "names": [
                "oxMultivaluedAttribute"
            ],
            "oid": "oxAttribute:221",
            "substr": "caseIgnoreSubstringsMatch",
            "syntax": "1.3.6.1.4.1.1466.115.121.1.15",
            "x_origin": "Gluu created attribute"
        },
        {
            "desc": "Name",
            "equality": "caseIgnoreMatch",
            "names": [
                "oxName"
            ],
            "oid": "oxAttribute:222",
            "substr": "caseIgnoreSubstringsMatch",
            "syntax": "1.3.6.1.4.1.1466.115.121.1.15",
            "x_origin": "Gluu created attribute"
        },
        {
            "desc": "NameId Type",
            "equality": "caseIgnoreMatch",
            "names": [
                "oxNameIdType"
            ],
            "oid": "oxAttribute:223",
            "substr": "caseIgnoreSubstringsMatch",
            "syntax": "1.3.6.1.4.1.1466.115.121.1.15",
            "x_origin": "Gluu created attribute"
        },
        {
            "desc": "Policy Rule",
            "equality": "caseIgnoreMatch",
            "names": [
                "oxPolicyRule"
            ],
            "oid": "oxAttribute:224",
            "substr": "caseIgnoreSubstringsMatch",
            "syntax": "1.3.6.1.4.1.1466.115.121.1.15",
            "x_origin": "Gluu created attribute"
        },
        {
            "desc": "OX policy script Dn",
            "equality": "distinguishedNameMatch",
            "names": [
                "oxPolicyScriptDn"
            ],
            "oid": "oxAttribute:225",
            "syntax": "1.3.6.1.4.1.1466.115.121.1.12",
            "x_origin": "Gluu created attribute"
        },
        {
            "desc": "oxProx Configuration",
            "equality": "caseIgnoreMatch",
            "names": [
                "oxProxConf"
            ],
            "oid": "oxAttribute:226",
            "substr": "caseIgnoreSubstringsMatch",
            "syntax": "1.3.6.1.4.1.1466.115.121.1.15",
            "x_origin": "Gluu created attribute"
        },
        {
            "desc": "oxProx access token",
            "equality": "caseIgnoreMatch",
            "names": [
                "oxProxyAccessToken"
            ],
            "oid": "oxAttribute:227",
            "substr": "caseIgnoreSubstringsMatch",
            "syntax": "1.3.6.1.4.1.1466.115.121.1.15",
            "x_origin": "Gluu created attribute"
        },
        {
            "desc": "oxProx claim mapping",
            "equality": "caseIgnoreMatch",
            "names": [
                "oxProxyClaimMapping"
            ],
            "oid": "oxAttribute:228",
            "substr": "caseIgnoreSubstringsMatch",
            "syntax": "1.3.6.1.4.1.1466.115.121.1.15",
            "x_origin": "Gluu created attribute"
        },
        {
            "desc": "oxState",
            "equality": "caseIgnoreMatch",
            "names": [
                "oxState"
            ],
            "oid": "oxAttribute:229",
            "substr": "caseIgnoreSubstringsMatch",
            "syntax": "1.3.6.1.4.1.1466.115.121.1.15",
            "x_origin": "Gluu created attribute"
        },
        {
            "desc": "oxCounter",
            "equality": "integerMatch",
            "names": [
                "oxCounter"
            ],
            "oid": "oxAttribute:230",
            "syntax": "1.3.6.1.4.1.1466.115.121.1.27",
            "x_origin": "Gluu created attribute"
        },
        {
            "desc": "oxStatus",
            "equality": "caseIgnoreMatch",
            "names": [
                "oxStatus"
            ],
            "oid": "oxAttribute:231",
            "substr": "caseIgnoreSubstringsMatch",
            "syntax": "1.3.6.1.4.1.1466.115.121.1.15",
            "x_origin": "Gluu created attribute"
        },
        {
            "desc": "oxApplication",
            "equality": "caseIgnoreMatch",
            "names": [
                "oxApplication"
            ],
            "oid": "oxAttribute:232",
            "substr": "caseIgnoreSubstringsMatch",
            "syntax": "1.3.6.1.4.1.1466.115.121.1.15",
            "x_origin": "Gluu created attribute"
        },
        {
            "desc": "oxDeviceRegistrationConf",
            "equality": "caseIgnoreMatch",
            "names": [
                "oxDeviceRegistrationConf"
            ],
            "oid": "oxAttribute:233",
            "substr": "caseIgnoreSubstringsMatch",
            "syntax": "1.3.6.1.4.1.1466.115.121.1.15",
            "x_origin": "Gluu created attribute"
        },
        {
            "desc": "oxDeviceKeyHandle",
            "equality": "caseIgnoreMatch",
            "names": [
                "oxDeviceKeyHandle"
            ],
            "oid": "oxAttribute:234",
            "substr": "caseIgnoreSubstringsMatch",
            "syntax": "1.3.6.1.4.1.1466.115.121.1.15",
            "x_origin": "Gluu created attribute"
        },
        {
            "desc": "oxDeviceHashCode",
            "equality": "integerMatch",
            "names": [
                "oxDeviceHashCode"
            ],
            "oid": "oxAttribute:235",
            "syntax": "1.3.6.1.4.1.1466.115.121.1.27",
            "x_origin": "Gluu created attribute"
        },
        {
            "desc": "oxRequest",
            "equality": "caseIgnoreMatch",
            "names": [
                "oxRequest"
            ],
            "oid": "oxAttribute:236",
            "substr": "caseIgnoreSubstringsMatch",
            "syntax": "1.3.6.1.4.1.1466.115.121.1.15",
            "x_origin": "Gluu created attribute"
        },
        {
            "desc": "oxRequestId",
            "equality": "caseIgnoreMatch",
            "names": [
                "oxRequestId"
            ],
            "oid": "oxAttribute:237",
            "substr": "caseIgnoreSubstringsMatch",
            "syntax": "1.3.6.1.4.1.1466.115.121.1.15",
            "x_origin": "Gluu created attribute"
        },
        {
            "desc": "oxDeviceData",
            "equality": "caseIgnoreMatch",
            "names": [
                "oxDeviceData"
            ],
            "oid": "oxAttribute:238",
            "substr": "caseIgnoreSubstringsMatch",
            "syntax": "1.3.6.1.4.1.1466.115.121.1.15",
            "x_origin": "Gluu created attribute"
        },
        {
            "desc": "oxEnrollmentCode",
            "equality": "caseIgnoreMatch",
            "names": [
                "oxEnrollmentCode"
            ],
            "oid": "oxAttribute:239",
            "substr": "caseIgnoreSubstringsMatch",
            "syntax": "1.3.6.1.4.1.1466.115.121.1.15",
            "x_origin": "Gluu created attribute"
        },
        {
            "desc": "oxProx client id",
            "equality": "caseIgnoreMatch",
            "names": [
                "oxProxyClientId"
            ],
            "oid": "oxAttribute:240",
            "substr": "caseIgnoreSubstringsMatch",
            "syntax": "1.3.6.1.4.1.1466.115.121.1.15",
            "x_origin": "Gluu created attribute"
        },
        {
            "desc": "oxProx scope",
            "equality": "caseIgnoreMatch",
            "names": [
                "oxProxyScope"
            ],
            "oid": "oxAttribute:241",
            "substr": "caseIgnoreSubstringsMatch",
            "syntax": "1.3.6.1.4.1.1466.115.121.1.15",
            "x_origin": "Gluu created attribute"
        },
        {
            "desc": "oxProx client mapping to op client",
            "equality": "caseIgnoreMatch",
            "names": [
                "oxProxyToOpClientMapping"
            ],
            "oid": "oxAttribute:242",
            "substr": "caseIgnoreSubstringsMatch",
            "syntax": "1.3.6.1.4.1.1466.115.121.1.15",
            "x_origin": "Gluu created attribute"
        },
        {
            "desc": "oxPush application DN",
            "equality": "distinguishedNameMatch",
            "names": [
                "oxPushApplication"
            ],
            "oid": "oxAttribute:243",
            "syntax": "1.3.6.1.4.1.1466.115.121.1.12",
            "x_origin": "Gluu created attribute"
        },
        {
            "desc": "oxPush application configuration",
            "equality": "caseIgnoreMatch",
            "names": [
                "oxPushApplicationConf"
            ],
            "oid": "oxAttribute:244",
            "substr": "caseIgnoreSubstringsMatch",
            "syntax": "1.3.6.1.4.1.1466.115.121.1.15",
            "x_origin": "Gluu created attribute"
        },
        {
            "desc": "oxPush device configuration",
            "equality": "caseIgnoreMatch",
            "names": [
                "oxPushDeviceConf"
            ],
            "oid": "oxAttribute:245",
            "substr": "caseIgnoreSubstringsMatch",
            "syntax": "1.3.6.1.4.1.1466.115.121.1.15",
            "x_origin": "Gluu created attribute"
        },
        {
            "desc": "Registration Configuration",
            "equality": "caseIgnoreMatch",
            "names": [
                "oxRegistrationConfiguration"
            ],
            "oid": "oxAttribute:246",
            "substr": "caseIgnoreSubstringsMatch",
            "syntax": "1.3.6.1.4.1.1466.115.121.1.15",
            "x_origin": "Gluu created attribute"
        },
        {
            "desc": "Host path",
            "equality": "caseIgnoreMatch",
            "names": [
                "oxResource"
            ],
            "oid": "oxAttribute:247",
            "substr": "caseIgnoreSubstringsMatch",
            "syntax": "1.3.6.1.4.1.1466.115.121.1.15",
            "x_origin": "Gluu created attribute"
        },
        {
            "desc": "ox resource set id",
            "equality": "caseIgnoreMatch",
            "names": [
                "oxResourceSetId"
            ],
            "oid": "oxAttribute:248",
            "substr": "caseIgnoreSubstringsMatch",
            "syntax": "1.3.6.1.4.1.1466.115.121.1.15",
            "x_origin": "Gluu created attribute"
        },
        {
            "desc": "Revision",
            "equality": "caseIgnoreMatch",
            "names": [
                "oxRevision"
            ],
            "oid": "oxAttribute:249",
            "substr": "caseIgnoreSubstringsMatch",
            "syntax": "1.3.6.1.4.1.1466.115.121.1.15",
            "x_origin": "Gluu created attribute"
        },
        {
            "desc": "Level",
            "equality": "caseIgnoreMatch",
            "names": [
                "oxLevel"
            ],
            "oid": "oxAttribute:250",
            "substr": "caseIgnoreSubstringsMatch",
            "syntax": "1.3.6.1.4.1.1466.115.121.1.15",
            "x_origin": "Gluu created attribute"
        },
        {
            "equality": "caseIgnoreMatch",
            "names": [
                "oxSCIMCustomAttribute"
            ],
            "oid": "oxAttribute:251",
            "substr": "caseIgnoreSubstringsMatch",
            "syntax": "1.3.6.1.4.1.1466.115.121.1.15",
            "x_origin": "Gluu created attribute"
        },
        {
            "desc": "Attribute that contains script (python, java script)",
            "equality": "caseIgnoreMatch",
            "names": [
                "oxScript"
            ],
            "oid": "oxAttribute:252",
            "substr": "caseIgnoreSubstringsMatch",
            "syntax": "1.3.6.1.4.1.1466.115.121.1.15",
            "x_origin": "Gluu created attribute"
        },
        {
            "desc": "Script object DN",
            "equality": "distinguishedNameMatch",
            "names": [
                "oxScriptDn"
            ],
            "oid": "oxAttribute:253",
            "syntax": "1.3.6.1.4.1.1466.115.121.1.12",
            "x_origin": "Gluu created attribute"
        },
        {
            "desc": "Attribute that contains script type (e.g. python, java script)",
            "equality": "caseIgnoreMatch",
            "names": [
                "oxScriptType"
            ],
            "oid": "oxAttribute:254",
            "substr": "caseIgnoreSubstringsMatch",
            "syntax": "1.3.6.1.4.1.1466.115.121.1.15",
            "x_origin": "Gluu created attribute"
        },
        {
            "desc": "SMTP configuration",
            "equality": "caseIgnoreMatch",
            "names": [
                "oxSmtpConfiguration"
            ],
            "oid": "oxAttribute:255",
            "substr": "caseIgnoreSubstringsMatch",
            "syntax": "1.3.6.1.4.1.1466.115.121.1.15",
            "x_origin": "Gluu created attribute"
        },
        {
            "desc": "Source Attribute for this Attribute",
            "equality": "caseIgnoreMatch",
            "names": [
                "oxSourceAttribute"
            ],
            "oid": "oxAttribute:256",
            "substr": "caseIgnoreSubstringsMatch",
            "syntax": "1.3.6.1.4.1.1466.115.121.1.15",
            "x_origin": "Gluu created attribute"
        },
        {
            "desc": "ox ticket",
            "equality": "caseIgnoreMatch",
            "names": [
                "oxTicket"
            ],
            "oid": "oxAttribute:257",
            "substr": "caseIgnoreSubstringsMatch",
            "syntax": "1.3.6.1.4.1.1466.115.121.1.15",
            "x_origin": "Gluu created attribute"
        },
        {
            "equality": "caseIgnoreMatch",
            "names": [
                "oxTrustActive"
            ],
            "oid": "oxAttribute:258",
            "substr": "caseIgnoreSubstringsMatch",
            "syntax": "1.3.6.1.4.1.1466.115.121.1.15",
            "x_origin": "Gluu created attribute"
        },
        {
            "equality": "caseIgnoreMatch",
            "names": [
                "oxTrustCacheRefreshServerIpAddress"
            ],
            "oid": "oxAttribute:259",
            "substr": "caseIgnoreSubstringsMatch",
            "syntax": "1.3.6.1.4.1.1466.115.121.1.15",
            "x_origin": "Specifies the oxTrust server which should run Cache refresh"
        },
        {
            "equality": "caseIgnoreMatch",
            "names": [
                "oxTrustAddresses"
            ],
            "oid": "oxAttribute:260",
            "substr": "caseIgnoreSubstringsMatch",
            "syntax": "1.3.6.1.4.1.1466.115.121.1.15",
            "x_origin": "Gluu created attribute"
        },
        {
            "desc": "oxTrust Application Configuration",
            "equality": "caseIgnoreMatch",
            "names": [
                "oxTrustConfApplication"
            ],
            "oid": "oxAttribute:261",
            "substr": "caseIgnoreSubstringsMatch",
            "syntax": "1.3.6.1.4.1.1466.115.121.1.15",
            "x_origin": "Gluu created attribute"
        },
        {
            "desc": "oxTrust Cache Refresh Configuration",
            "equality": "caseIgnoreMatch",
            "names": [
                "oxTrustConfCacheRefresh"
            ],
            "oid": "oxAttribute:262",
            "substr": "caseIgnoreSubstringsMatch",
            "syntax": "1.3.6.1.4.1.1466.115.121.1.15",
            "x_origin": "Gluu created attribute"
        },
        {
            "desc": "ox Application Configuration",
            "equality": "caseIgnoreMatch",
            "names": [
                "oxConfApplication"
            ],
            "oid": "oxAttribute:263",
            "substr": "caseIgnoreSubstringsMatch",
            "syntax": "1.3.6.1.4.1.1466.115.121.1.15",
            "x_origin": "Gluu created attribute"
        },
        {
            "desc": "scim status",
            "equality": "caseIgnoreMatch",
            "names": [
                "oxTrustCustAttrB"
            ],
            "oid": "oxAttribute:264",
            "substr": "caseIgnoreSubstringsMatch",
            "syntax": "1.3.6.1.4.1.1466.115.121.1.15",
            "x_origin": "Gluu created attribute"
        },
        {
            "equality": "caseIgnoreMatch",
            "names": [
                "oxTrustEmail"
            ],
            "oid": "oxAttribute:265",
            "substr": "caseIgnoreSubstringsMatch",
            "syntax": "1.3.6.1.4.1.1466.115.121.1.15",
            "x_origin": "Gluu created attribute"
        },
        {
            "equality": "caseIgnoreMatch",
            "names": [
                "oxTrustEntitlements"
            ],
            "oid": "oxAttribute:266",
            "substr": "caseIgnoreSubstringsMatch",
            "syntax": "1.3.6.1.4.1.1466.115.121.1.15",
            "x_origin": "Gluu created attribute"
        },
        {
            "equality": "caseIgnoreMatch",
            "names": [
                "oxTrustExternalId"
            ],
            "oid": "oxAttribute:267",
            "substr": "caseIgnoreSubstringsMatch",
            "syntax": "1.3.6.1.4.1.1466.115.121.1.15",
            "x_origin": "Gluu created attribute"
        },
        {
            "equality": "caseIgnoreMatch",
            "names": [
                "oxTrustImsValue"
            ],
            "oid": "oxAttribute:268",
            "substr": "caseIgnoreSubstringsMatch",
            "syntax": "1.3.6.1.4.1.1466.115.121.1.15",
            "x_origin": "Gluu created attribute"
        },
        {
            "equality": "caseIgnoreMatch",
            "names": [
                "oxTrustMetaCreated"
            ],
            "oid": "oxAttribute:269",
            "substr": "caseIgnoreSubstringsMatch",
            "syntax": "1.3.6.1.4.1.1466.115.121.1.15",
            "x_origin": "Gluu created attribute"
        },
        {
            "equality": "caseIgnoreMatch",
            "names": [
                "oxTrustMetaLastModified"
            ],
            "oid": "oxAttribute:270",
            "substr": "caseIgnoreSubstringsMatch",
            "syntax": "1.3.6.1.4.1.1466.115.121.1.15",
            "x_origin": "Gluu created attribute"
        },
        {
            "equality": "caseIgnoreMatch",
            "names": [
                "oxTrustMetaLocation"
            ],
            "oid": "oxAttribute:271",
            "substr": "caseIgnoreSubstringsMatch",
            "syntax": "1.3.6.1.4.1.1466.115.121.1.15",
            "x_origin": "Gluu created attribute"
        },
        {
            "equality": "caseIgnoreMatch",
            "names": [
                "oxTrustMetaVersion"
            ],
            "oid": "oxAttribute:272",
            "substr": "caseIgnoreSubstringsMatch",
            "syntax": "1.3.6.1.4.1.1466.115.121.1.15",
            "x_origin": "Gluu created attribute"
        },
        {
            "equality": "caseIgnoreMatch",
            "names": [
                "oxTrustNameFormatted"
            ],
            "oid": "oxAttribute:273",
            "substr": "caseIgnoreSubstringsMatch",
            "syntax": "1.3.6.1.4.1.1466.115.121.1.15",
            "x_origin": "Gluu created attribute"
        },
        {
            "equality": "caseIgnoreMatch",
            "names": [
                "oxTrustPhoneValue"
            ],
            "oid": "oxAttribute:274",
            "substr": "caseIgnoreSubstringsMatch",
            "syntax": "1.3.6.1.4.1.1466.115.121.1.15",
            "x_origin": "Gluu created attribute"
        },
        {
            "equality": "caseIgnoreMatch",
            "names": [
                "oxTrustPhotos"
            ],
            "oid": "oxAttribute:275",
            "substr": "caseIgnoreSubstringsMatch",
            "syntax": "1.3.6.1.4.1.1466.115.121.1.15",
            "x_origin": "Gluu created attribute"
        },
        {
            "equality": "caseIgnoreMatch",
            "names": [
                "oxTrustProfileURL"
            ],
            "oid": "oxAttribute:276",
            "substr": "caseIgnoreSubstringsMatch",
            "syntax": "1.3.6.1.4.1.1466.115.121.1.15",
            "x_origin": "Gluu created attribute"
        },
        {
            "equality": "caseIgnoreMatch",
            "names": [
                "oxTrustRole"
            ],
            "oid": "oxAttribute:277",
            "substr": "caseIgnoreSubstringsMatch",
            "syntax": "1.3.6.1.4.1.1466.115.121.1.15",
            "x_origin": "Gluu created attribute"
        },
        {
            "desc": "oxPush device configuration",
            "equality": "caseIgnoreMatch",
            "names": [
                "oxTrustStoreCert"
            ],
            "oid": "oxAttribute:278",
            "substr": "caseIgnoreSubstringsMatch",
            "syntax": "1.3.6.1.4.1.1466.115.121.1.15",
            "x_origin": "Gluu created attribute"
        },
        {
            "desc": "oxPush application configuration",
            "equality": "caseIgnoreMatch",
            "names": [
                "oxTrustStoreConf"
            ],
            "oid": "oxAttribute:279",
            "substr": "caseIgnoreSubstringsMatch",
            "syntax": "1.3.6.1.4.1.1466.115.121.1.15",
            "x_origin": "Gluu created attribute"
        },
        {
            "equality": "caseIgnoreMatch",
            "names": [
                "oxTrustTitle"
            ],
            "oid": "oxAttribute:280",
            "substr": "caseIgnoreSubstringsMatch",
            "syntax": "1.3.6.1.4.1.1466.115.121.1.15",
            "x_origin": "Gluu created attribute"
        },
        {
            "equality": "caseIgnoreMatch",
            "names": [
                "oxTrustUserType"
            ],
            "oid": "oxAttribute:281",
            "substr": "caseIgnoreSubstringsMatch",
            "syntax": "1.3.6.1.4.1.1466.115.121.1.15",
            "x_origin": "Gluu created attribute"
        },
        {
            "equality": "caseIgnoreMatch",
            "names": [
                "oxTrusthonorificPrefix"
            ],
            "oid": "oxAttribute:282",
            "substr": "caseIgnoreSubstringsMatch",
            "syntax": "1.3.6.1.4.1.1466.115.121.1.15",
            "x_origin": "Gluu created attribute"
        },
        {
            "equality": "caseIgnoreMatch",
            "names": [
                "oxTrusthonorificSuffix"
            ],
            "oid": "oxAttribute:283",
            "substr": "caseIgnoreSubstringsMatch",
            "syntax": "1.3.6.1.4.1.1466.115.121.1.15",
            "x_origin": "Gluu created attribute"
        },
        {
            "equality": "caseIgnoreMatch",
            "names": [
                "oxTrustx509Certificate"
            ],
            "oid": "oxAttribute:284",
            "substr": "caseIgnoreSubstringsMatch",
            "syntax": "1.3.6.1.4.1.1466.115.121.1.15",
            "x_origin": "Gluu created attribute"
        },
        {
            "desc": "ox type",
            "equality": "caseIgnoreMatch",
            "names": [
                "oxType"
            ],
            "oid": "oxAttribute:285",
            "substr": "caseIgnoreSubstringsMatch",
            "syntax": "1.3.6.1.4.1.1466.115.121.1.15",
            "x_origin": "Gluu created attribute"
        },
        {
            "desc": "ox uma permission",
            "equality": "caseIgnoreMatch",
            "names": [
                "oxUmaPermission"
            ],
            "oid": "oxAttribute:286",
            "substr": "caseIgnoreSubstringsMatch",
            "syntax": "1.3.6.1.4.1.1466.115.121.1.15",
            "x_origin": "Gluu created attribute"
        },
        {
            "desc": "ox url",
            "equality": "caseIgnoreMatch",
            "names": [
                "oxUrl"
            ],
            "oid": "oxAttribute:287",
            "substr": "caseIgnoreSubstringsMatch",
            "syntax": "1.3.6.1.4.1.1466.115.121.1.15",
            "x_origin": "Gluu created attribute"
        },
        {
            "desc": "x509 in PEM format",
            "equality": "caseIgnoreMatch",
            "names": [
                "oxX509PEM"
            ],
            "oid": "oxAttribute:288",
            "substr": "caseIgnoreSubstringsMatch",
            "syntax": "1.3.6.1.4.1.1466.115.121.1.15",
            "x_origin": "Gluu created attribute"
        },
        {
            "desc": "x509 URL",
            "equality": "caseIgnoreMatch",
            "names": [
                "oxX509URL"
            ],
            "oid": "oxAttribute:289",
            "substr": "caseIgnoreSubstringsMatch",
            "syntax": "1.3.6.1.4.1.1466.115.121.1.15",
            "x_origin": "Gluu created attribute"
        },
        {
            "desc": "Is password reset mechanics allowed",
            "equality": "caseIgnoreMatch",
            "names": [
                "passwordResetAllowed"
            ],
            "oid": "oxAttribute:290",
            "substr": "caseIgnoreSubstringsMatch",
            "syntax": "1.3.6.1.4.1.1466.115.121.1.15",
            "x_origin": "Gluu created attribute"
        },
        {
            "desc": "PersistentId",
            "equality": "caseIgnoreMatch",
            "names": [
                "persistentId"
            ],
            "oid": "oxAttribute:291",
            "substr": "caseIgnoreSubstringsMatch",
            "syntax": "1.3.6.1.4.1.1466.115.121.1.15",
            "x_origin": "Persistent ID reserved for SAML"
        },
        {
            "desc": "Inum of a person",
            "equality": "caseIgnoreMatch",
            "names": [
                "personInum"
            ],
            "oid": "oxAttribute:292",
            "substr": "caseIgnoreSubstringsMatch",
            "syntax": "1.3.6.1.4.1.1466.115.121.1.15",
            "x_origin": "Gluu created attribute"
        },
        {
            "desc": "Primary Key Attribute Name",
            "equality": "caseIgnoreMatch",
            "names": [
                "primaryKeyAttrName"
            ],
            "oid": "oxAttribute:293",
            "substr": "caseIgnoreSubstringsMatch",
            "syntax": "1.3.6.1.4.1.1466.115.121.1.15",
            "x_origin": "Gluu created attribute"
        },
        {
            "desc": "Primary Key Value",
            "equality": "caseIgnoreMatch",
            "names": [
                "primaryKeyValue"
            ],
            "oid": "oxAttribute:294",
            "substr": "caseIgnoreSubstringsMatch",
            "syntax": "1.3.6.1.4.1.1466.115.121.1.15",
            "x_origin": "Gluu created attribute"
        },
        {
            "equality": "caseIgnoreMatch",
            "names": [
                "proStoresToken"
            ],
            "oid": "oxAttribute:295",
            "substr": "caseIgnoreSubstringsMatch",
            "syntax": "1.3.6.1.4.1.1466.115.121.1.15",
            "x_origin": "Gluu created attribute"
        },
        {
            "desc": "programming language",
            "equality": "caseIgnoreMatch",
            "names": [
                "programmingLanguage"
            ],
            "oid": "oxAttribute:296",
            "substr": "caseIgnoreSubstringsMatch",
            "syntax": "1.3.6.1.4.1.1466.115.121.1.15",
            "x_origin": "Gluu created attribute"
        },
        {
            "equality": "caseIgnoreMatch",
            "names": [
                "prostoresTimestamp"
            ],
            "oid": "oxAttribute:297",
            "substr": "caseIgnoreSubstringsMatch",
            "syntax": "1.3.6.1.4.1.1466.115.121.1.15",
            "x_origin": "Gluu created attribute"
        },
        {
            "desc": "Registration date",
            "equality": "generalizedTimeMatch",
            "names": [
                "registrationDate"
            ],
            "oid": "oxAttribute:298",
            "ordering": "generalizedTimeOrderingMatch",
            "syntax": "1.3.6.1.4.1.1466.115.121.1.24",
            "x_origin": "Gluu created attribute"
        },
        {
            "desc": "Role",
            "equality": "caseIgnoreMatch",
            "names": [
                "role"
            ],
            "oid": "oxAttribute:299",
            "substr": "caseIgnoreSubstringsMatch",
            "syntax": "1.3.6.1.4.1.1466.115.121.1.15",
            "x_origin": "Gluu created attribute"
        },
        {
            "desc": "SCIM Authorization mode",
            "equality": "caseIgnoreMatch",
            "names": [
                "scimAuthMode"
            ],
            "oid": "oxAttribute:300",
            "substr": "caseIgnoreSubstringsMatch",
            "syntax": "1.3.6.1.4.1.1466.115.121.1.15",
            "x_origin": "Gluu created attribute"
        },
        {
            "desc": "scim Group",
            "equality": "distinguishedNameMatch",
            "names": [
                "scimGroup"
            ],
            "oid": "oxAttribute:301",
            "syntax": "1.3.6.1.4.1.1466.115.121.1.12",
            "x_origin": "Gluu created attribute"
        },
        {
            "desc": "scim status",
            "equality": "caseIgnoreMatch",
            "names": [
                "scimStatus"
            ],
            "oid": "oxAttribute:302",
            "substr": "caseIgnoreSubstringsMatch",
            "syntax": "1.3.6.1.4.1.1466.115.121.1.15",
            "x_origin": "Gluu created attribute"
        },
        {
            "desc": "Secondary Key Attribute Name",
            "equality": "caseIgnoreMatch",
            "names": [
                "secondaryKeyAttrName"
            ],
            "oid": "oxAttribute:303",
            "substr": "caseIgnoreSubstringsMatch",
            "syntax": "1.3.6.1.4.1.1466.115.121.1.15",
            "x_origin": "Gluu created attribute"
        },
        {
            "desc": "Secondary Key Value",
            "equality": "caseIgnoreMatch",
            "names": [
                "secondaryKeyValue"
            ],
            "oid": "oxAttribute:304",
            "substr": "caseIgnoreSubstringsMatch",
            "syntax": "1.3.6.1.4.1.1466.115.121.1.15",
            "x_origin": "Gluu created attribute"
        },
        {
            "desc": "Secret Answer",
            "equality": "caseIgnoreMatch",
            "names": [
                "secretAnswer"
            ],
            "oid": "oxAttribute:305",
            "substr": "caseIgnoreSubstringsMatch",
            "syntax": "1.3.6.1.4.1.1466.115.121.1.15",
            "x_origin": "Gluu created attribute"
        },
        {
            "desc": "Secret Question",
            "equality": "caseIgnoreMatch",
            "names": [
                "secretQuestion"
            ],
            "oid": "oxAttribute:306",
            "substr": "caseIgnoreSubstringsMatch",
            "syntax": "1.3.6.1.4.1.1466.115.121.1.15",
            "x_origin": "Gluu created attribute"
        },
        {
            "equality": "caseIgnoreMatch",
            "names": [
                "softwareVersion"
            ],
            "oid": "oxAttribute:307",
            "substr": "caseIgnoreSubstringsMatch",
            "syntax": "1.3.6.1.4.1.1466.115.121.1.15",
            "x_origin": "Gluu created attribute"
        },
        {
            "desc": "OX SourceRelationalXdiStatement",
            "equality": "caseIgnoreMatch",
            "names": [
                "sourceRelationalXdiStatement"
            ],
            "oid": "oxAttribute:308",
            "substr": "caseIgnoreSubstringsMatch",
            "syntax": "1.3.6.1.4.1.1466.115.121.1.15",
            "x_origin": "Gluu created attribute"
        },
        {
            "desc": "OX TargetRelationalXdiStatement",
            "equality": "caseIgnoreMatch",
            "names": [
                "targetRelationalXdiStatement"
            ],
            "oid": "oxAttribute:309",
            "substr": "caseIgnoreSubstringsMatch",
            "syntax": "1.3.6.1.4.1.1466.115.121.1.15",
            "x_origin": "Gluu created attribute"
        },
        {
            "desc": "Tertiary Key Attribute Name",
            "equality": "caseIgnoreMatch",
            "names": [
                "tertiaryKeyAttrName"
            ],
            "oid": "oxAttribute:310",
            "substr": "caseIgnoreSubstringsMatch",
            "syntax": "1.3.6.1.4.1.1466.115.121.1.15",
            "x_origin": "Gluu created attribute"
        },
        {
            "desc": "Tertiary Key Value",
            "equality": "caseIgnoreMatch",
            "names": [
                "tertiaryKeyValue"
            ],
            "oid": "oxAttribute:311",
            "substr": "caseIgnoreSubstringsMatch",
            "syntax": "1.3.6.1.4.1.1466.115.121.1.15",
            "x_origin": "Gluu created attribute"
        },
        {
            "desc": "TransientId",
            "equality": "caseIgnoreMatch",
            "names": [
                "transientId"
            ],
            "oid": "oxAttribute:312",
            "substr": "caseIgnoreSubstringsMatch",
            "syntax": "1.3.6.1.4.1.1466.115.121.1.15",
            "x_origin": "Gluu created attribute"
        },
        {
            "equality": "caseIgnoreMatch",
            "names": [
                "url"
            ],
            "oid": "oxAttribute:313",
            "substr": "caseIgnoreSubstringsMatch",
            "syntax": "1.3.6.1.4.1.1466.115.121.1.15",
            "x_origin": "Gluu created attribute"
        },
        {
            "equality": "caseIgnoreMatch",
            "names": [
                "urn"
            ],
            "oid": "oxAttribute:314",
            "substr": "caseIgnoreSubstringsMatch",
            "syntax": "1.3.6.1.4.1.1466.115.121.1.15",
            "x_origin": "Gluu created attribute"
        },
        {
            "desc": "OX XRI Component",
            "equality": "caseIgnoreMatch",
            "names": [
                "x"
            ],
            "oid": "oxAttribute:315",
            "substr": "caseIgnoreSubstringsMatch",
            "syntax": "1.3.6.1.4.1.1466.115.121.1.15",
            "x_origin": "Gluu created attribute"
        },
        {
            "desc": "OX xdiStatement",
            "equality": "caseIgnoreMatch",
            "names": [
                "xdiStatement"
            ],
            "oid": "oxAttribute:316",
            "substr": "caseIgnoreSubstringsMatch",
            "syntax": "1.3.6.1.4.1.1466.115.121.1.15",
            "x_origin": "Gluu created attribute"
        },
        {
            "desc": "OX XRI address",
            "equality": "caseIgnoreMatch",
            "names": [
                "xri"
            ],
            "oid": "oxAttribute:317",
            "substr": "caseIgnoreSubstringsMatch",
            "syntax": "1.3.6.1.4.1.1466.115.121.1.15",
            "x_origin": "Gluu created attribute"
        },
        {
            "desc": "Middle name(s)",
            "equality": "caseIgnoreMatch",
            "names": [
                "middleName",
                "oxTrustMiddleName"
            ],
            "oid": "oxAttribute:318",
            "substr": "caseIgnoreSubstringsMatch",
            "syntax": "1.3.6.1.4.1.1466.115.121.1.15",
            "x_origin": "OpenID Connect 1.0 Standard Claim"
        },
        {
            "desc": "Casual name of the End-User",
            "equality": "caseIgnoreMatch",
            "names": [
                "nickname",
                "oxTrustnickname"
            ],
            "oid": "oxAttribute:319",
            "substr": "caseIgnoreSubstringsMatch",
            "syntax": "1.3.6.1.4.1.1466.115.121.1.15",
            "x_origin": "OpenID Connect 1.0 Standard Claim"
        },
        {
            "desc": "Shorthand Name",
            "equality": "caseIgnoreMatch",
            "names": [
                "preferredUsername"
            ],
            "oid": "oxAttribute:320",
            "substr": "caseIgnoreSubstringsMatch",
            "syntax": "1.3.6.1.4.1.1466.115.121.1.15",
            "x_origin": "OpenID Connect 1.0 Standard Claim"
        },
        {
            "desc": "Profile page URL of the person",
            "equality": "caseIgnoreMatch",
            "names": [
                "profile"
            ],
            "oid": "oxAttribute:321",
            "substr": "caseIgnoreSubstringsMatch",
            "syntax": "1.3.6.1.4.1.1466.115.121.1.15",
            "x_origin": "OpenID Connect 1.0 Standard Claim"
        },
        {
            "desc": "Profile picture URL of the person",
            "equality": "caseIgnoreMatch",
            "names": [
                "picture",
                "photo1"
            ],
            "oid": "oxAttribute:322",
            "substr": "caseIgnoreSubstringsMatch",
            "syntax": "1.3.6.1.4.1.1466.115.121.1.15",
            "x_origin": "OpenID Connect 1.0 Standard Claim"
        },
        {
            "desc": "Web page or blog URL of the person",
            "equality": "caseIgnoreMatch",
            "names": [
                "website"
            ],
            "oid": "oxAttribute:323",
            "substr": "caseIgnoreSubstringsMatch",
            "syntax": "1.3.6.1.4.1.1466.115.121.1.15",
            "x_origin": "OpenID Connect 1.0 Standard Claim"
        },
        {
            "desc": "True if the e-mail address of the person has been verified; otherwise false",
            "equality": "caseIgnoreMatch",
            "names": [
                "emailVerified"
            ],
            "oid": "oxAttribute:324",
            "substr": "caseIgnoreSubstringsMatch",
            "syntax": "1.3.6.1.4.1.1466.115.121.1.15",
            "x_origin": "OpenID Connect 1.0 Standard Claim"
        },
        {
            "desc": "Gender of the person either female or male",
            "equality": "caseIgnoreMatch",
            "names": [
                "gender"
            ],
            "oid": "oxAttribute:325",
            "substr": "caseIgnoreSubstringsMatch",
            "syntax": "1.3.6.1.4.1.1466.115.121.1.15",
            "x_origin": "OpenID Connect 1.0 Standard Claim"
        },
        {
            "desc": "Birthday of the person, represented as an ISO 8601:2004 [ISO8601\u20112004] YYYY-MM-DD format",
            "equality": "generalizedTimeMatch",
            "names": [
                "birthdate"
            ],
            "oid": "oxAttribute:326",
            "ordering": "generalizedTimeOrderingMatch",
            "syntax": "1.3.6.1.4.1.1466.115.121.1.24",
            "x_origin": "OpenID Connect 1.0 Standard Claim"
        },
        {
            "desc": "Time zone database representing the End-Users time zone. For example, Europe/Paris or America/Los_Angeles",
            "equality": "caseIgnoreMatch",
            "names": [
                "zoneinfo",
                "timezone"
            ],
            "oid": "oxAttribute:327",
            "substr": "caseIgnoreSubstringsMatch",
            "syntax": "1.3.6.1.4.1.1466.115.121.1.15",
            "x_origin": "OpenID Connect 1.0 Standard Claim"
        },
        {
            "desc": "Locale of the person, represented as a BCP47 [RFC5646] language tag",
            "equality": "caseIgnoreMatch",
            "names": [
                "locale",
                "oxTrustLocale"
            ],
            "oid": "oxAttribute:328",
            "substr": "caseIgnoreSubstringsMatch",
            "syntax": "1.3.6.1.4.1.1466.115.121.1.15",
            "x_origin": "OpenID Connect 1.0 Standard Claim"
        },
        {
            "desc": "True if the phone number of the person has been verified, otherwise false",
            "equality": "caseIgnoreMatch",
            "names": [
                "phoneNumberVerified"
            ],
            "oid": "oxAttribute:329",
            "substr": "caseIgnoreSubstringsMatch",
            "syntax": "1.3.6.1.4.1.1466.115.121.1.15",
            "x_origin": "Gluu created attribute"
        },
        {
            "desc": "OpenID Connect formatted JSON object representing the address of the person",
            "equality": "caseIgnoreMatch",
            "names": [
                "address"
            ],
            "oid": "oxAttribute:330",
            "substr": "caseIgnoreSubstringsMatch",
            "syntax": "1.3.6.1.4.1.1466.115.121.1.15",
            "x_origin": "OpenID Connect 1.0 Standard Claim"
        },
        {
            "desc": "Time the information of the person was last updated. Seconds from 1970-01-01T0:0:0Z",
            "equality": "generalizedTimeMatch",
            "names": [
                "updatedAt"
            ],
            "oid": "oxAttribute:331",
            "ordering": "generalizedTimeOrderingMatch",
            "syntax": "1.3.6.1.4.1.1466.115.121.1.24",
            "x_origin": "OpenID Connect 1.0 Standard Claim"
        },
        {
            "desc": "Regular expression used to validate attribute data",
            "equality": "caseIgnoreMatch",
            "names": [
                "gluuRegExp"
            ],
            "oid": "oxAttribute:332",
            "substr": "caseIgnoreSubstringsMatch",
            "syntax": "1.3.6.1.4.1.1466.115.121.1.15",
            "x_origin": "OpenID Connect 1.0 Standard Claim"
        },
        {
            "desc": "Custom tooltip to be shown on the UI",
            "equality": "caseIgnoreMatch",
            "names": [
                "gluuTooltip"
            ],
            "oid": "oxAttribute:333",
            "substr": "caseIgnoreSubstringsMatch",
            "syntax": "1.3.6.1.4.1.1466.115.121.1.15",
            "x_origin": "OpenID Connect 1.0 Standard Claim"
        },
        {
            "desc": "Module property",
            "equality": "caseIgnoreMatch",
            "names": [
                "oxModuleProperty"
            ],
            "oid": "oxAttribute:334",
            "substr": "caseIgnoreSubstringsMatch",
            "syntax": "1.3.6.1.4.1.1466.115.121.1.15",
            "x_origin": "Gluu created attribute"
        },
        {
            "desc": "Configuration property",
            "equality": "caseIgnoreMatch",
            "names": [
                "oxConfigurationProperty"
            ],
            "oid": "oxAttribute:335",
            "substr": "caseIgnoreSubstringsMatch",
            "syntax": "1.3.6.1.4.1.1466.115.121.1.15",
            "x_origin": "Gluu created attribute"
        },
        {
            "desc": "oxAuthSessionAttribute",
            "equality": "caseIgnoreMatch",
            "names": [
                "oxAuthSessionAttribute"
            ],
            "oid": "oxAttribute:336",
            "substr": "caseIgnoreSubstringsMatch",
            "syntax": "1.3.6.1.4.1.1466.115.121.1.15",
            "x_origin": "Gluu created attribute"
        },
        {
            "desc": "Trust relationship attribute to show that InCommon R&S activated",
            "equality": "caseIgnoreMatch",
            "names": [
                "researchAndScholarshipEnabled"
            ],
            "oid": "oxAttribute:337",
            "substr": "caseIgnoreSubstringsMatch",
            "syntax": "1.3.6.1.4.1.1466.115.121.1.15",
            "x_origin": "Gluu created attribute"
        },
        {
            "desc": "Start date",
            "equality": "generalizedTimeMatch",
            "names": [
                "oxStartDate"
            ],
            "oid": "oxAttribute:338",
            "ordering": "generalizedTimeOrderingMatch",
            "syntax": "1.3.6.1.4.1.1466.115.121.1.24",
            "x_origin": "Gluu created attribute"
        },
        {
            "desc": "End date",
            "equality": "generalizedTimeMatch",
            "names": [
                "oxEndDate"
            ],
            "oid": "oxAttribute:339",
            "ordering": "generalizedTimeOrderingMatch",
            "syntax": "1.3.6.1.4.1.1466.115.121.1.24",
            "x_origin": "Gluu created attribute"
        },
        {
            "desc": "Application type",
            "equality": "caseIgnoreMatch",
            "names": [
                "oxApplicationType"
            ],
            "oid": "oxAttribute:340",
            "substr": "caseIgnoreSubstringsMatch",
            "syntax": "1.3.6.1.4.1.1466.115.121.1.15",
            "x_origin": "Gluu created attribute"
        },
        {
            "desc": "Metric type",
            "equality": "caseIgnoreMatch",
            "names": [
                "oxMetricType"
            ],
            "oid": "oxAttribute:341",
            "substr": "caseIgnoreSubstringsMatch",
            "syntax": "1.3.6.1.4.1.1466.115.121.1.15",
            "x_origin": "Gluu created attribute"
        },
        {
            "desc": "OX data",
            "equality": "caseIgnoreMatch",
            "names": [
                "oxData"
            ],
            "oid": "oxAttribute:342",
            "substr": "caseIgnoreSubstringsMatch",
            "syntax": "1.3.6.1.4.1.1466.115.121.1.15",
            "x_origin": "Gluu created attribute"
        },
        {
            "desc": "OX PKCE code challenge",
            "equality": "caseIgnoreMatch",
            "names": [
                "oxCodeChallenge"
            ],
            "oid": "oxAttribute:343",
            "substr": "caseIgnoreSubstringsMatch",
            "syntax": "1.3.6.1.4.1.1466.115.121.1.15",
            "x_origin": "Gluu created attribute"
        },
        {
            "desc": "OX PKCE code challenge method",
            "equality": "caseIgnoreMatch",
            "names": [
                "oxCodeChallengeMethod"
            ],
            "oid": "oxAttribute:344",
            "substr": "caseIgnoreSubstringsMatch",
            "syntax": "1.3.6.1.4.1.1466.115.121.1.15",
            "x_origin": "Gluu created attribute"
        },
        {
            "desc": "ox Sector Identifier",
            "equality": "caseIgnoreMatch",
            "names": [
                "oxSectorIdentifier"
            ],
            "oid": "oxAttribute:345",
            "substr": "caseIgnoreSubstringsMatch",
            "syntax": "1.3.6.1.4.1.1466.115.121.1.15",
            "x_origin": "Gluu created attribute"
        },
        {
            "desc": "ox Persist Client Authorizations",
            "equality": "caseIgnoreMatch",
            "names": [
                "oxPersistClientAuthorizations"
            ],
            "oid": "oxAttribute:346",
            "substr": "caseIgnoreSubstringsMatch",
            "syntax": "1.3.6.1.4.1.1466.115.121.1.15",
            "x_origin": "Gluu created attribute"
        },
        {
            "desc": "oxTrust Import Person Configuration",
            "equality": "caseIgnoreMatch",
            "names": [
                "oxTrustConfImportPerson"
            ],
            "oid": "oxAttribute:347",
            "substr": "caseIgnoreSubstringsMatch",
            "syntax": "1.3.6.1.4.1.1466.115.121.1.15",
            "x_origin": "Gluu created attribute"
        },
        {
            "desc": "oxSessionStateId",
            "equality": "caseIgnoreMatch",
            "names": [
                "oxSessionStateId"
            ],
            "oid": "oxAttribute:348",
            "substr": "caseIgnoreSubstringsMatch",
            "syntax": "1.3.6.1.4.1.1466.115.121.1.15",
            "x_origin": "Gluu created attribute"
        },
        {
            "desc": "oxAuth Session DN",
            "equality": "distinguishedNameMatch",
            "names": [
                "oxAuthSessionDn"
            ],
            "oid": "oxAttribute:349",
            "syntax": "1.3.6.1.4.1.1466.115.121.1.12",
            "x_origin": "Gluu created attribute"
        },
        {
            "desc": "Password Expiration date, represented as an ISO 8601 (YYYY-MM-DD) format",
            "equality": "generalizedTimeMatch",
            "names": [
                "oxPasswordExpirationDate"
            ],
            "oid": "oxAttribute:350",
            "ordering": "generalizedTimeOrderingMatch",
            "syntax": "1.3.6.1.4.1.1466.115.121.1.24",
            "x_origin": "Gluu created attribute"
        },
        {
            "desc": "oxAsimba friendlyName field",
            "equality": "caseIgnoreMatch",
            "names": [
                "friendlyName"
            ],
            "oid": "oxAttribute:351",
            "substr": "caseIgnoreSubstringsMatch",
            "syntax": "1.3.6.1.4.1.1466.115.121.1.15",
            "x_origin": "Gluu created attribute"
        },
        {
            "desc": "oxAsimba IDP organizationId field",
            "equality": "caseIgnoreMatch",
            "names": [
                "organizationId"
            ],
            "oid": "oxAttribute:352",
            "substr": "caseIgnoreSubstringsMatch",
            "syntax": "1.3.6.1.4.1.1466.115.121.1.15",
            "x_origin": "Gluu created attribute"
        },
        {
            "desc": "oxAsimba configuration JSON/XML serialization field",
            "equality": "caseIgnoreMatch",
            "names": [
                "oxAsimbaEntry"
            ],
            "oid": "oxAttribute:353",
            "substr": "caseIgnoreSubstringsMatch",
            "syntax": "1.3.6.1.4.1.1466.115.121.1.15",
            "x_origin": "Gluu created attribute"
        },
        {
            "desc": "Invalid login attempts count",
            "equality": "caseIgnoreMatch",
            "names": [
                "oxCountInvalidLogin"
            ],
            "oid": "oxAttribute:354",
            "substr": "caseIgnoreSubstringsMatch",
            "syntax": "1.3.6.1.4.1.1466.115.121.1.15",
            "x_origin": "Gluu created attribute"
        },
        {
            "desc": "This data has information about your imap connection",
            "equality": "caseIgnoreMatch",
            "names": [
                "gluuIMAPData"
            ],
            "oid": "oxAttribute:355",
            "substr": "caseIgnoreSubstringsMatch",
            "syntax": "1.3.6.1.4.1.1466.115.121.1.15",
            "x_origin": "Gluu created attribute"
        },
        {
            "desc": "oxTrust Passport Strategy Configuration",
            "equality": "caseIgnoreMatch",
            "names": [
                "gluuPassportConfiguration"
            ],
            "oid": "oxAttribute:356",
            "substr": "caseIgnoreSubstringsMatch",
            "syntax": "1.3.6.1.4.1.1466.115.121.1.15",
            "x_origin": "Gluu created attribute"
        },
        {
            "equality": "caseIgnoreMatch",
            "names": [
                "gluuPassportEnabled"
            ],
            "oid": "oxAttribute:357",
            "substr": "caseIgnoreSubstringsMatch",
            "syntax": "1.3.6.1.4.1.1466.115.121.1.15",
            "x_origin": "Gluu created attribute"
        },
        {
            "desc": "This data has information about attribute Validation",
            "equality": "caseIgnoreMatch",
            "names": [
                "oxValidation"
            ],
            "oid": "oxAttribute:358",
            "substr": "caseIgnoreSubstringsMatch",
            "syntax": "1.3.6.1.4.1.1466.115.121.1.15",
            "x_origin": "Gluu created attribute"
        },
        {
            "desc": "This data has information about TR EntityType",
            "equality": "caseIgnoreMatch",
            "names": [
                "gluuEntityType"
            ],
            "oid": "oxAttribute:359",
            "substr": "caseIgnoreSubstringsMatch",
            "syntax": "1.3.6.1.4.1.1466.115.121.1.15",
            "x_origin": "Gluu created attribute"
        },
        {
            "desc": "Persistent Pairwise ID for OpenID Connect",
            "equality": "caseIgnoreMatch",
            "names": [
                "oxPPID"
            ],
            "oid": "oxAttribute:360",
            "substr": "caseIgnoreSubstringsMatch",
            "syntax": "1.3.6.1.4.1.1466.115.121.1.15",
            "x_origin": "Gluu created attribute"
        },
        {
            "desc": "oxAuth Session Id",
            "equality": "caseIgnoreMatch",
            "names": [
                "oxAuthSessionId"
            ],
            "oid": "oxAttribute:361",
            "substr": "caseIgnoreSubstringsMatch",
            "syntax": "1.3.6.1.4.1.1466.115.121.1.15",
            "x_origin": "Gluu created attribute"
        },
        {
            "desc": "Cache configuration",
            "equality": "caseIgnoreMatch",
            "names": [
                "oxCacheConfiguration"
            ],
            "oid": "oxAttribute:362",
            "substr": "caseIgnoreSubstringsMatch",
            "syntax": "1.3.6.1.4.1.1466.115.121.1.15",
            "x_origin": "Gluu created attribute"
        },
        {
            "desc": "Path to external log4j2.xml",
            "equality": "caseIgnoreMatch",
            "names": [
                "oxLogConfigLocation"
            ],
            "oid": "oxAttribute:363",
            "substr": "caseIgnoreSubstringsMatch",
            "syntax": "1.3.6.1.4.1.1466.115.121.1.15",
            "x_origin": "Gluu created attribute"
        },
        {
            "desc": "ox Include Claims In Id Token",
            "equality": "caseIgnoreMatch",
            "names": [
                "oxIncludeClaimsInIdToken"
            ],
            "oid": "oxAttribute:364",
            "substr": "caseIgnoreSubstringsMatch",
            "syntax": "1.3.6.1.4.1.1466.115.121.1.15",
            "x_origin": "Gluu created attribute"
        },
        {
            "desc": "Claim Values",
            "equality": "caseIgnoreMatch",
            "names": [
                "oxClaimValues"
            ],
            "oid": "oxAttribute:365",
            "substr": "caseIgnoreSubstringsMatch",
            "syntax": "1.3.6.1.4.1.1466.115.121.1.15",
            "x_origin": "Gluu created attribute"
        },
        {
            "desc": "Claim Redirect URI",
            "equality": "caseIgnoreMatch",
            "names": [
                "oxClaimRedirectURI"
            ],
            "oid": "oxAttribute:366",
            "substr": "caseIgnoreSubstringsMatch",
            "syntax": "1.3.6.1.4.1.1466.115.121.1.15",
            "x_origin": "Gluu created attribute"
        },
        {
            "desc": "Attributes",
            "equality": "caseIgnoreMatch",
            "names": [
                "oxAttributes"
            ],
            "oid": "oxAttribute:367",
            "substr": "caseIgnoreSubstringsMatch",
            "syntax": "1.3.6.1.4.1.1466.115.121.1.15",
            "x_origin": "Gluu created attribute"
        },
        {
            "desc": "Attributes",
            "equality": "caseIgnoreMatch",
            "names": [
                "userRandomKey"
            ],
            "oid": "oxAttribute:368",
            "substr": "caseIgnoreSubstringsMatch",
            "syntax": "1.3.6.1.4.1.1466.115.121.1.15",
            "x_origin": "Gluu created attribute"
        },
        {
            "desc": "Lifetime of refresh token",
            "equality": "caseIgnoreMatch",
            "names": [
                "oxRefreshTokenLifetime"
            ],
            "oid": "oxAttribute:369",
            "substr": "caseIgnoreSubstringsMatch",
            "syntax": "1.3.6.1.4.1.1466.115.121.1.15",
            "x_origin": "Gluu created attribute"
        },
        {
<<<<<<< HEAD
            "desc": "oxAuth Permission Granted",
            "equality": "caseIgnoreMatch",
            "names": [
                "oxAuthPermissionGranted"
=======
            "desc": "oxTrust Attribute Resolver ",
            "equality": "caseIgnoreMatch",
            "names": [
                "oxTrustConfAttributeResolver"
>>>>>>> d59e09f4
            ],
            "oid": "oxAttribute:370",
            "substr": "caseIgnoreSubstringsMatch",
            "syntax": "1.3.6.1.4.1.1466.115.121.1.15",
            "x_origin": "Gluu created attribute"
<<<<<<< HEAD
        },
        {
            "desc": "oxNickName",
            "equality": "caseIgnoreMatch",
            "names": [
                "oxNickName"
            ],
            "oid": "oxAttribute:371",
            "substr": "caseIgnoreSubstringsMatch",
            "syntax": "1.3.6.1.4.1.1466.115.121.1.15",
            "x_origin": "Gluu created attribute"
=======
>>>>>>> d59e09f4
        }
    ],
    "objectClasses": [
        {
            "kind": "STRUCTURAL",
            "may": [
                "oxId",
                "oxSectorIdentifier"
            ],
            "must": [
                "objectclass"
            ],
            "names": [
                "pairwiseIdentifier"
            ],
            "oid": "oxObjectClass:1",
            "sup": [
                "top"
            ],
            "x_origin": "Gluu created objectclass"
        },
        {
            "kind": "STRUCTURAL",
            "may": [
                "associatedClient",
                "c",
                "displayName",
                "givenName",
                "gluuManagedOrganizations",
                "gluuOptOuts",
                "gluuStatus",
                "gluuWhitePagesListed",
                "iname",
                "inum",
                "mail",
                "gluuSLAManager",
                "memberOf",
                "o",
                "oxAuthPersistentJWT",
                "oxCreationTimestamp",
                "oxExternalUid",
                "oxLastLogonTime",
                "oxTrustActive",
                "oxTrustAddresses",
                "oxTrustEmail",
                "oxTrustEntitlements",
                "oxTrustExternalId",
                "oxTrustImsValue",
                "oxTrustMetaCreated",
                "oxTrustMetaLastModified",
                "oxTrustMetaLocation",
                "oxTrustMetaVersion",
                "oxTrustNameFormatted",
                "oxTrustPhoneValue",
                "oxTrustPhotos",
                "oxTrustProfileURL",
                "oxTrustRole",
                "oxTrustTitle",
                "oxTrustUserType",
                "oxTrusthonorificPrefix",
                "oxTrusthonorificSuffix",
                "oxTrustx509Certificate",
                "oxPasswordExpirationDate",
                "persistentId",
                "middleName",
                "nickname",
                "preferredUsername",
                "profile",
                "picture",
                "website",
                "emailVerified",
                "gender",
                "birthdate",
                "zoneinfo",
                "locale",
                "phoneNumberVerified",
                "address",
                "updatedAt",
                "preferredLanguage",
                "role",
                "secretAnswer",
                "secretQuestion",
                "seeAlso",
                "sn",
                "cn",
                "transientId",
                "uid",
                "userPassword",
                "st",
                "street",
                "l",
                "oxCountInvalidLogin",
                "oxEnrollmentCode",
                "gluuIMAPData",
                "oxPPID",
                "userRandomKey"
            ],
            "must": [
                "objectclass"
            ],
            "names": [
                "gluuPerson"
            ],
            "oid": "oxObjectClass:2",
            "sup": [
                "top"
            ],
            "x_origin": "Gluu created objectclass"
        },
        {
            "kind": "STRUCTURAL",
            "may": [
                "c",
                "description",
                "displayName",
                "gluuGroupType",
                "gluuGroupVisibility",
                "gluuStatus",
                "iname",
                "inum",
                "member",
                "o",
                "owner",
                "seeAlso",
                "oxTrustMetaCreated",
                "oxTrustMetaLastModified",
                "oxTrustMetaLocation",
                "oxTrustMetaVersion"
            ],
            "must": [
                "objectclass"
            ],
            "names": [
                "gluuGroup"
            ],
            "oid": "oxObjectClass:3",
            "sup": [
                "top"
            ],
            "x_origin": "Gluu created objectclass"
        },
        {
            "kind": "STRUCTURAL",
            "may": [
                "c",
                "county",
                "deployedAppliances",
                "description",
                "displayName",
                "gluuAddPersonCapability",
                "gluuAdditionalUsers",
                "gluuApplianceUpdateRequestList",
                "gluuCustomMessage",
                "gluuFaviconImage",
                "gluuFederationHostingEnabled",
                "gluuInvoiceNo",
                "gluuLogoImage",
                "gluuManageIdentityPermission",
                "gluuManager",
                "gluuManagerGroup",
                "gluuOrgProfileMgt",
                "gluuOrgShortName",
                "gluuPaidUntil",
                "gluuPaymentProcessorTimestamp",
                "gluuProStoresUser",
                "gluuStatus",
                "gluuTempFaviconImage",
                "gluuThemeColor",
                "gluuWhitePagesEnabled",
                "iname",
                "inum",
                "l",
                "mail",
                "memberOf",
                "nonProfit",
                "o",
                "oxCreationTimestamp",
                "oxLinkLinktrack",
                "oxLinktrackEnabled",
                "oxLinktrackLogin",
                "oxLinktrackPassword",
                "oxRegistrationConfiguration",
                "postalCode",
                "proStoresToken",
                "prostoresTimestamp",
                "scimAuthMode",
                "scimGroup",
                "scimStatus",
                "st",
                "street",
                "telephoneNumber",
                "title",
                "uid",
                "userPassword"
            ],
            "must": [
                "objectclass"
            ],
            "names": [
                "gluuOrganization"
            ],
            "oid": "oxObjectClass:4",
            "sup": [
                "top"
            ],
            "x_origin": "Gluu created objectclass"
        },
        {
            "kind": "STRUCTURAL",
            "may": [
                "blowfishPassword",
                "c",
                "description",
                "displayName",
                "gluuAdditionalBandwidth",
                "gluuAdditionalMemory",
                "gluuApplianceDnsServer",
                "gluuAppliancePollingInterval",
                "gluuBandwidthRX",
                "gluuBandwidthTX",
                "gluuDSstatus",
                "gluuFederationHostingEnabled",
                "gluuFreeDiskSpace",
                "gluuFreeMemory",
                "gluuFreeSwap",
                "gluuGroupCount",
                "gluuHTTPstatus",
                "gluuHostname",
                "gluuInvoiceNo",
                "gluuIpAddress",
                "gluuLastUpdate",
                "gluuLifeRay",
                "gluuLoadAvg",
                "gluuManageIdentityPermission",
                "gluuManager",
                "gluuMaxLogSize",
                "gluuOrgProfileMgt",
                "gluuPaidUntil",
                "gluuPaymentProcessorTimestamp",
                "gluuPersonCount",
                "gluuPrivate",
                "gluuPublishIdpMetadata",
                "gluuResizeInitiated",
                "gluuSPTR",
                "gluuScimEnabled",
                "gluuShibAssertionsIssued",
                "gluuShibFailedAuth",
                "gluuShibSecurityEvents",
                "gluuShibSuccessfulAuths",
                "oxTrustEmail",
                "gluuSmtpFromEmailAddress",
                "gluuSmtpFromName",
                "gluuSmtpHost",
                "gluuSmtpPassword",
                "gluuSmtpPort",
                "gluuSmtpRequiresAuthentication",
                "gluuSmtpRequiresSsl",
                "gluuSmtpUserName",
                "gluuSslExpiry",
                "gluuStatus",
                "gluuSystemUptime",
                "gluuTargetRAM",
                "gluuUrl",
                "gluuVDSenabled",
                "gluuVDSstatus",
                "gluuVdsCacheRefreshEnabled",
                "gluuVdsCacheRefreshLastUpdate",
                "gluuVdsCacheRefreshLastUpdateCount",
                "gluuVdsCacheRefreshPollingInterval",
                "gluuVdsCacheRefreshProblemCount",
                "gluuWhitePagesEnabled",
                "iname",
                "inum",
                "inumFN",
                "o",
                "oxAuthenticationMode",
                "oxTrustAuthenticationMode",
                "oxIDPAuthentication",
                "oxLogViewerConfig",
		        "oxLogConfigLocation",
                "oxSmtpConfiguration",
                "oxCacheConfiguration",
                "oxTrustStoreCert",
                "oxTrustStoreConf",
                "passwordResetAllowed",
                "softwareVersion",
                "userPassword",
                "oxTrustCacheRefreshServerIpAddress",
                "gluuPassportEnabled"
            ],
            "must": [
                "objectclass"
            ],
            "names": [
                "gluuAppliance"
            ],
            "oid": "oxObjectClass:5",
            "sup": [
                "top"
            ],
            "x_origin": "Gluu created objectclass"
        },
        {
            "kind": "STRUCTURAL",
            "may": [
                "description",
                "displayName",
                "gluuAttributeEditType",
                "gluuAttributeName",
                "gluuAttributeOrigin",
                "gluuAttributeSystemEditType",
                "gluuAttributeType",
                "oxAuthClaimName",
                "gluuAttributeUsageType",
                "gluuAttributeViewType",
                "gluuCategory",
                "gluuSAML1URI",
                "gluuSAML2URI",
                "gluuStatus",
                "iname",
                "inum",
                "oxAttributeType",
                "oxMultivaluedAttribute",
                "oxNameIdType",
                "oxSCIMCustomAttribute",
                "oxSourceAttribute",
                "seeAlso",
                "urn",
                "gluuRegExp",
                "gluuTooltip",
                "oxValidation"
            ],
            "must": [
                "objectclass"
            ],
            "names": [
                "gluuAttribute"
            ],
            "oid": "oxObjectClass:6",
            "sup": [
                "top"
            ],
            "x_origin": "Gluu created objectclass"
        },
        {
            "kind": "STRUCTURAL",
            "may": [
                "description",
                "displayName",
                "federationRules",
                "gluuContainerFederation",
                "gluuEntityId",
                "gluuIsFederation",
                "gluuProfileConfiguration",
                "gluuReleasedAttribute",
                "gluuRulesAccepted",
                "gluuSAMLMetaDataFilter",
                "gluuSAMLTrustEngine",
                "gluuSAMLmaxRefreshDelay",
                "gluuSAMLspMetaDataFN",
                "gluuSAMLspMetaDataSourceType",
                "gluuSAMLspMetaDataURL",
                "gluuSpecificRelyingPartyConfig",
                "gluuStatus",
                "gluuTrustContact",
                "gluuTrustDeconstruction",
                "gluuValidationLog",
                "gluuValidationStatus",
                "iname",
                "inum",
                "o",
                "oxAuthPostLogoutRedirectURI",
                "url",
                "researchAndScholarshipEnabled",
                "gluuEntityType"
            ],
            "must": [
                "objectclass"
            ],
            "names": [
                "gluuSAMLconfig"
            ],
            "oid": "oxObjectClass:7",
            "sup": [
                "top"
            ],
            "x_origin": "Gluu created objectclass"
        },
        {
            "kind": "STRUCTURAL",
            "may": [
                "gluuStatus",
                "inum",
                "primaryKeyAttrName",
                "primaryKeyValue",
                "secondaryKeyAttrName",
                "secondaryKeyValue",
                "tertiaryKeyAttrName",
                "tertiaryKeyValue"
            ],
            "must": [
                "objectclass"
            ],
            "names": [
                "gluuInumMap"
            ],
            "oid": "oxObjectClass:8",
            "sup": [
                "top"
            ],
            "x_origin": "Gluu created objectclass"
        },
        {
            "kind": "STRUCTURAL",
            "may": [
                "gluuInvoiceAmount",
                "gluuInvoiceDate",
                "gluuInvoiceLineItemName",
                "gluuInvoiceNumber",
                "gluuInvoiceProductNumber",
                "gluuInvoiceQuantity",
                "gluuInvoiceStatus",
                "inum"
            ],
            "must": [
                "objectclass"
            ],
            "names": [
                "gluuInvoice"
            ],
            "oid": "oxObjectClass:9",
            "sup": [
                "top"
            ],
            "x_origin": "Gluu created objectclass"
        },
        {
            "kind": "STRUCTURAL",
            "may": [
                "creationDate",
                "oxGuid",
                "personInum"
            ],
            "must": [
                "objectclass"
            ],
            "names": [
                "gluuPasswordResetRequest"
            ],
            "oid": "oxObjectClass:10",
            "sup": [
                "top"
            ],
            "x_origin": "Gluu created objectclass"
        },
        {
            "kind": "STRUCTURAL",
            "may": [
                "description",
                "oxGuid",
                "oxLinkCreator",
                "oxLinkExpirationDate",
                "oxLinkLinktrack",
                "oxLinkModerated",
                "oxLinkModerators",
                "oxLinkPending"
            ],
            "must": [
                "objectclass"
            ],
            "names": [
                "oxLink"
            ],
            "oid": "oxObjectClass:11",
            "sup": [
                "top"
            ],
            "x_origin": "Gluu created objectclass"
        },
        {
            "kind": "STRUCTURAL",
            "may": [
                "ou"
            ],
            "must": [
                "objectclass"
            ],
            "names": [
                "vdapcontainer"
            ],
            "oid": "oxObjectClass:12",
            "sup": [
                "top"
            ],
            "x_origin": "Gluu created objectclass"
        },
        {
            "kind": "STRUCTURAL",
            "may": [
                "o"
            ],
            "must": [
                "objectclass"
            ],
            "names": [
                "vdDirectoryView"
            ],
            "oid": "oxObjectClass:13",
            "sup": [
                "top"
            ],
            "x_origin": "Gluu created objectclass"
        },
        {
            "kind": "STRUCTURAL",
            "may": [
                "o"
            ],
            "must": [
                "objectclass"
            ],
            "names": [
                "vdlabel"
            ],
            "oid": "oxObjectClass:14",
            "sup": [
                "top"
            ],
            "x_origin": "Gluu created objectclass"
        },
        {
            "kind": "STRUCTURAL",
            "may": [
                "displayName",
                "iname",
                "inum"
            ],
            "must": [
                "objectclass"
            ],
            "names": [
                "oxEntry"
            ],
            "oid": "oxObjectClass:15",
            "sup": [
                "top"
            ],
            "x_origin": "Gluu created objectclass"
        },
        {
            "kind": "STRUCTURAL",
            "may": [
                "organizationalOwner",
                "owner",
                "sourceRelationalXdiStatement",
                "targetRelationalXdiStatement",
                "x",
                "xdiStatement",
                "xri"
            ],
            "must": [
                "objectclass"
            ],
            "names": [
                "oxNode"
            ],
            "oid": "oxObjectClass:16",
            "sup": [
                "top"
            ],
            "x_origin": "Gluu created objectclass"
        },
        {
            "kind": "STRUCTURAL",
            "may": [
                "associatedPerson",
                "displayName",
                "inum",
                "oxAuthAppType",
                "oxAuthClientIdIssuedAt",
                "oxAuthClientSecret",
                "oxAuthClientSecretExpiresAt",
                "oxAuthClientURI",
                "oxAuthContact",
                "oxAuthDefaultAcrValues",
                "oxAuthDefaultMaxAge",
                "oxAuthGrantType",
                "oxAuthIdTokenEncryptedResponseAlg",
                "oxAuthIdTokenEncryptedResponseEnc",
                "oxAuthIdTokenSignedResponseAlg",
                "oxAuthInitiateLoginURI",
                "oxAuthJwksURI",
                "oxAuthJwks",
                "oxAuthLogoURI",
                "oxAuthPolicyURI",
                "oxAuthPostLogoutRedirectURI",
                "oxAuthRedirectURI",
                "oxAuthRegistrationAccessToken",
                "oxAuthRequestObjectSigningAlg",
                "oxAuthRequestObjectEncryptionAlg",
                "oxAuthRequestObjectEncryptionEnc",
                "oxAuthRequestURI",
                "oxAuthRequireAuthTime",
                "oxAuthResponseType",
                "oxAuthScope",
                "oxAuthSectorIdentifierURI",
                "oxAuthSignedResponseAlg",
                "oxAuthSubjectType",
                "oxAuthTokenEndpointAuthMethod",
                "oxAuthTokenEndpointAuthSigningAlg",
                "oxAuthTosURI",
                "oxAuthTrustedClient",
                "oxAuthUserInfoEncryptedResponseAlg",
                "oxAuthUserInfoEncryptedResponseEnc",
                "oxAuthExtraConf",
                "oxClaimRedirectURI",
                "oxLastAccessTime",
                "oxLastLogonTime",
                "oxPersistClientAuthorizations",
                "oxIncludeClaimsInIdToken",
                "oxRefreshTokenLifetime",
                "oxAuthLogoutURI",
                "oxAuthLogoutSessionRequired"
            ],
            "must": [
                "objectclass"
            ],
            "names": [
                "oxAuthClient"
            ],
            "oid": "oxObjectClass:17",
            "sup": [
                "top"
            ],
            "x_origin": "Gluu created objectclass"
        },
        {
            "kind": "STRUCTURAL",
            "may": [
                "defaultScope",
                "description",
                "displayName",
                "inum",
                "oxScopeType",
                "oxAuthClaim",
                "oxScriptDn",
                "oxAuthGroupClaims"
            ],
            "must": [
                "objectclass"
            ],
            "names": [
                "oxAuthCustomScope"
            ],
            "oid": "oxObjectClass:18",
            "sup": [
                "top"
            ],
            "x_origin": "Gluu created objectclass"
        },
        {
            "kind": "STRUCTURAL",
            "may": [
                "oxAuthSessionId",
                "oxLastAccessTime",
                "oxAuthUserDN",
                "oxAuthAuthenticationTime",
                "oxState",
                "oxSessionState",
                "oxAuthPermissionGranted",
                "oxAsJwt",
                "oxJwt",
                "oxAuthPermissionGrantedMap",
                "oxInvolvedClients",
                "oxAuthSessionAttribute"
            ],
            "must": [
                "objectclass"
            ],
            "names": [
                "oxAuthSessionId"
            ],
            "oid": "oxObjectClass:19",
            "sup": [
                "top"
            ],
            "x_origin": "Gluu created objectclass"
        },
        {
            "kind": "STRUCTURAL",
            "may": [
                "ou",
                "oxAuthConfDynamic",
                "oxAuthConfErrors",
                "oxAuthConfStatic",
                "oxAuthConfWebKeys",
                "oxRevision"
            ],
            "must": [
                "objectclass"
            ],
            "names": [
                "oxAuthConfiguration"
            ],
            "oid": "oxObjectClass:20",
            "sup": [
                "top"
            ],
            "x_origin": "Gluu created objectclass"
        },
        {
            "kind": "STRUCTURAL",
            "may": [
                "ou",
                "oxTrustConfApplication",
                "oxTrustConfCacheRefresh",
                "oxRevision",
                "oxTrustConfImportPerson",
                "oxTrustConfAttributeResolver"
            ],
            "must": [
                "objectclass"
            ],
            "names": [
                "oxTrustConfiguration"
            ],
            "oid": "oxObjectClass:21",
            "sup": [
                "top"
            ],
            "x_origin": "Gluu created objectclass"
        },
        {
            "kind": "STRUCTURAL",
            "may": [
                "ou",
                "oxConfApplication",
                "oxRevision"
            ],
            "must": [
                "objectclass"
            ],
            "names": [
                "oxApplicationConfiguration"
            ],
            "oid": "oxObjectClass:22",
            "sup": [
                "top"
            ],
            "x_origin": "Gluu created objectclass"
        },
        {
            "kind": "STRUCTURAL",
            "may": [
                "displayName",
                "inum",
                "owner",
                "oxAssociatedClient",
                "oxAuthUmaScope",
                "oxFaviconImage",
                "oxGroup",
                "oxId",
                "oxResource",
                "oxRevision",
                "oxType",
                "oxUrl"
            ],
            "must": [
                "objectclass"
            ],
            "names": [
                "oxUmaResource"
            ],
            "oid": "oxObjectClass:23",
            "sup": [
                "top"
            ],
            "x_origin": "Gluu created objectclass"
        },
        {
            "kind": "STRUCTURAL",
            "may": [
                "displayName",
                "inum",
                "owner",
                "oxFaviconImage",
                "oxIconUrl",
                "oxId",
                "oxPolicyRule",
                "oxPolicyScriptDn",
                "oxRevision",
                "oxType",
                "oxUrl"
            ],
            "must": [
                "objectclass"
            ],
            "names": [
                "oxAuthUmaScopeDescription"
            ],
            "oid": "oxObjectClass:24",
            "sup": [
                "top"
            ],
            "x_origin": "Gluu created objectclass"
        },
        {
            "kind": "STRUCTURAL",
            "may": [
                "oxAuthExpiration",
                "oxAuthUmaScope",
                "oxConfigurationCode",
                "oxResourceSetId",
                "oxAttributes",
                "oxTicket"
            ],
            "must": [
                "objectclass"
            ],
            "names": [
                "oxUmaResourcePermission"
            ],
            "oid": "oxObjectClass:25",
            "sup": [
                "top"
            ],
            "x_origin": "Gluu created objectclass"
        },
        {
            "kind": "STRUCTURAL",
            "may": [
                "oxAuthGrantId",
                "oxAuthCreation"
            ],
            "must": [
                "objectclass"
            ],
            "names": [
                "oxAuthGrant"
            ],
            "oid": "oxObjectClass:26",
            "sup": [
                "top"
            ],
            "x_origin": "Gluu created objectclass"
        },
        {
            "kind": "STRUCTURAL",
            "may": [
                "oxAuthAuthenticationTime",
                "oxAuthAuthorizationCode",
                "oxAuthCreation",
                "oxAuthExpiration",
                "oxAuthGrantId",
                "oxAuthGrantType",
                "oxAuthJwtRequest",
                "oxAuthNonce",
                "oxAuthScope",
                "oxAuthTokenCode",
                "oxAuthTokenType",
                "oxAuthUserId",
                "oxAuthClientId",
                "oxAuthenticationMode",
                "uniqueIdentifier",
                "oxCodeChallenge",
                "oxCodeChallengeMethod",
                "oxAuthSessionDn"
            ],
            "must": [
                "objectclass"
            ],
            "names": [
                "oxAuthToken"
            ],
            "oid": "oxObjectClass:27",
            "sup": [
                "top"
            ],
            "x_origin": "Gluu created objectclass"
        },
        {
            "kind": "STRUCTURAL",
            "may": [
                "oxAmHost",
                "oxAuthAuthenticationTime",
                "oxAuthClientId",
                "oxAuthCreation",
                "oxAuthExpiration",
                "oxAuthTokenCode",
                "oxAuthUserId",
                "oxUmaPermission",
                "uniqueIdentifier"
            ],
            "must": [
                "objectclass"
            ],
            "names": [
                "oxAuthUmaRPT"
            ],
            "oid": "oxObjectClass:28",
            "sup": [
                "top"
            ],
            "x_origin": "Gluu created objectclass"
        },
        {
            "kind": "STRUCTURAL",
            "may": [
                "literalBinaryValue",
                "literalValue",
                "organizationalOwner",
                "owner",
                "targetRelationalXdiStatement",
                "x",
                "xdiStatement",
                "xri"
            ],
            "must": [
                "objectclass"
            ],
            "names": [
                "oxLiteralNode"
            ],
            "oid": "oxObjectClass:29",
            "sup": [
                "top"
            ],
            "x_origin": "Gluu created objectclass"
        },
        {
            "kind": "STRUCTURAL",
            "may": [
                "ou",
                "oxProxConf",
                "oxScriptDn"
            ],
            "must": [
                "objectclass"
            ],
            "names": [
                "oxProxConfiguration"
            ],
            "oid": "oxObjectClass:30",
            "sup": [
                "top"
            ],
            "x_origin": "Gluu created objectclass"
        },
        {
            "kind": "STRUCTURAL",
            "may": [
                "c",
                "displayName",
                "inum",
                "l",
                "oxDomain",
                "oxId",
                "oxX509PEM",
                "oxX509URL"
            ],
            "must": [
                "objectclass"
            ],
            "names": [
                "oxProxOp"
            ],
            "oid": "oxObjectClass:31",
            "sup": [
                "top"
            ],
            "x_origin": "Gluu created objectclass"
        },
        {
            "kind": "STRUCTURAL",
            "may": [
                "displayName",
                "inum",
                "oxProxyClaimMapping",
                "oxProxyScope",
                "oxProxyToOpClientMapping"
            ],
            "must": [
                "objectclass"
            ],
            "names": [
                "oxProxClient"
            ],
            "oid": "oxObjectClass:32",
            "sup": [
                "top"
            ],
            "x_origin": "Gluu created objectclass"
        },
        {
            "kind": "STRUCTURAL",
            "may": [
                "oxAuthCreation",
                "oxAuthExpiration",
                "oxProxyAccessToken",
                "oxProxyClientId"
            ],
            "must": [
                "objectclass"
            ],
            "names": [
                "oxProxAccessToken"
            ],
            "oid": "oxObjectClass:33",
            "sup": [
                "top"
            ],
            "x_origin": "Gluu created objectclass"
        },
        {
            "kind": "STRUCTURAL",
            "may": [
                "inum",
                "oxScript",
                "oxScriptType"
            ],
            "must": [
                "objectclass"
            ],
            "names": [
                "oxScript"
            ],
            "oid": "oxObjectClass:34",
            "sup": [
                "top"
            ],
            "x_origin": "Gluu created objectclass"
        },
        {
            "kind": "STRUCTURAL",
            "may": [
                "displayName",
                "oxId",
                "oxName",
                "oxPushApplicationConf"
            ],
            "must": [
                "objectclass"
            ],
            "names": [
                "oxPushApplication"
            ],
            "oid": "oxObjectClass:35",
            "sup": [
                "top"
            ],
            "x_origin": "Gluu created objectclass"
        },
        {
            "kind": "STRUCTURAL",
            "may": [
                "oxAuthUserId",
                "oxId",
                "oxPushApplication",
                "oxPushDeviceConf",
                "oxType"
            ],
            "must": [
                "objectclass"
            ],
            "names": [
                "oxPushDevice"
            ],
            "oid": "oxObjectClass:36",
            "sup": [
                "top"
            ],
            "x_origin": "Gluu created objectclass"
        },
        {
            "kind": "STRUCTURAL",
            "may": [
                "inum",
                "displayName",
                "description",
                "oxScript",
                "oxScriptType",
                "programmingLanguage",
                "oxModuleProperty",
                "oxConfigurationProperty",
                "oxLevel",
                "oxRevision",
                "gluuStatus"
            ],
            "must": [
                "objectclass"
            ],
            "names": [
                "oxCustomScript"
            ],
            "oid": "oxObjectClass:37",
            "sup": [
                "top"
            ],
            "x_origin": "Gluu created objectclass"
        },
        {
            "kind": "STRUCTURAL",
            "may": [
                "oxId",
                "displayName",
                "description",
                "oxDeviceKeyHandle",
                "oxDeviceHashCode",
                "oxApplication",
                "oxDeviceRegistrationConf",
                "oxNickName",
                "oxDeviceData",
                "oxCounter",
                "oxStatus",
                "creationDate",
                "oxLastAccessTime",
                "oxTrustMetaLastModified",
                "oxTrustMetaLocation",
                "oxTrustMetaVersion"
            ],
            "must": [
                "objectclass"
            ],
            "names": [
                "oxDeviceRegistration"
            ],
            "oid": "oxObjectClass:38",
            "sup": [
                "top"
            ],
            "x_origin": "Gluu created objectclass"
        },
        {
            "kind": "STRUCTURAL",
            "may": [
                "oxId",
                "oxRequestId",
                "oxRequest",
                "oxSessionStateId",
                "personInum",
                "creationDate"
            ],
            "must": [
                "objectclass"
            ],
            "names": [
                "oxU2fRequest"
            ],
            "oid": "oxObjectClass:39",
            "sup": [
                "top"
            ],
            "x_origin": "Gluu created objectclass"
        },
        {
            "kind": "STRUCTURAL",
            "may": [
                "uniqueIdentifier",
                "oxStartDate",
                "oxEndDate",
                "oxApplicationType",
                "oxMetricType",
                "creationDate",
                "oxData"
            ],
            "must": [
                "objectclass"
            ],
            "names": [
                "oxMetric"
            ],
            "oid": "oxObjectClass:40",
            "sup": [
                "top"
            ],
            "x_origin": "Gluu created objectclass"
        },
        {
            "kind": "STRUCTURAL",
            "may": [
                "oxId",
                "oxAuthClientId",
                "oxAuthScope"
            ],
            "must": [
                "objectclass"
            ],
            "names": [
                "oxClientAuthorizations"
            ],
            "oid": "oxObjectClass:41",
            "sup": [
                "top"
            ],
            "x_origin": "Gluu created objectclass"
        },
        {
            "kind": "STRUCTURAL",
            "may": [
                "inum",
                "oxAuthRedirectURI",
                "oxAuthClientId"
            ],
            "must": [
                "objectclass"
            ],
            "names": [
                "oxSectorIdentifier"
            ],
            "oid": "oxObjectClass:42",
            "sup": [
                "top"
            ],
            "x_origin": "Gluu created objectclass"
        },
        {
            "kind": "STRUCTURAL",
            "may": [
                "ou",
                "friendlyName",
                "uniqueIdentifier",
                "inum",
                "oxAsimbaEntry",
                "oxConfApplication",
                "oxRevision"
            ],
            "must": [
                "objectclass"
            ],
            "names": [
                "oxAsimbaConfiguration"
            ],
            "oid": "oxObjectClass:43",
            "sup": [
                "top"
            ],
            "x_origin": "Gluu created objectclass"
        },
        {
            "kind": "STRUCTURAL",
            "may": [
                "ou",
                "friendlyName",
                "uniqueIdentifier",
                "inum",
                "organizationId",
                "oxAsimbaEntry",
                "oxRevision"
            ],
            "must": [
                "objectclass"
            ],
            "names": [
                "oxAsimbaSelector"
            ],
            "oid": "oxObjectClass:44",
            "sup": [
                "top"
            ],
            "x_origin": "Gluu created objectclass"
        },
        {
            "kind": "STRUCTURAL",
            "may": [
                "ou",
                "friendlyName",
                "uniqueIdentifier",
                "inum",
                "oxAsimbaEntry",
                "oxRevision"
            ],
            "must": [
                "objectclass"
            ],
            "names": [
                "oxAsimbaIDP"
            ],
            "oid": "oxObjectClass:45",
            "sup": [
                "top"
            ],
            "x_origin": "Gluu created objectclass"
        },
        {
            "kind": "STRUCTURAL",
            "may": [
                "ou",
                "friendlyName",
                "uniqueIdentifier",
                "inum",
                "oxAsimbaEntry",
                "oxRevision"
            ],
            "must": [
                "objectclass"
            ],
            "names": [
                "oxAsimbaRequestorPool"
            ],
            "oid": "oxObjectClass:46",
            "sup": [
                "top"
            ],
            "x_origin": "Gluu created objectclass"
        },
        {
            "kind": "STRUCTURAL",
            "may": [
                "ou",
                "friendlyName",
                "uniqueIdentifier",
                "inum",
                "oxAsimbaEntry",
                "oxRevision"
            ],
            "must": [
                "objectclass"
            ],
            "names": [
                "oxAsimbaSPRequestor"
            ],
            "oid": "oxObjectClass:47",
            "sup": [
                "top"
            ],
            "x_origin": "Gluu created objectclass"
        },
        {
            "kind": "STRUCTURAL",
            "may": [
                "ou",
                "gluuPassportConfiguration",
                "gluuStatus"
            ],
            "must": [
                "objectclass"
            ],
            "names": [
                "oxPassportConfiguration"
            ],
            "oid": "oxObjectClass:48",
            "sup": [
                "top"
            ],
            "x_origin": "Gluu created objectclass"
        },
        {
            "kind": "STRUCTURAL",
            "may": [
                "ou",
                "friendlyName",
                "uniqueIdentifier",
                "inum",
                "oxConfApplication",
                "oxRevision"
            ],
            "must": [
                "objectclass"
            ],
            "names": [
                "oxShibbolethCASProtocolConfiguration"
            ],
            "oid": "oxObjectClass:49",
            "sup": [
                "top"
            ],
            "x_origin": "Gluu created objectclass"
        }
    ],
    "oidMacros": {
        "oxAttribute": "oxPublished:3",
        "oxMatchRules": "oxPublished:2",
        "oxObjectClass": "oxPublished:4",
        "oxOrgOID": "1.3.6.1.4.1.48710",
        "oxPublished": "oxOrgOID:1",
        "oxReserved": "oxOrgOID:0",
        "oxSyntax": "oxPublished:1"
    }
}<|MERGE_RESOLUTION|>--- conflicted
+++ resolved
@@ -4010,23 +4010,26 @@
             "x_origin": "Gluu created attribute"
         },
         {
-<<<<<<< HEAD
+            "desc": "oxTrust Attribute Resolver ",
+            "equality": "caseIgnoreMatch",
+            "names": [
+                "oxTrustConfAttributeResolver"
+            ],
+            "oid": "oxAttribute:370",
+            "substr": "caseIgnoreSubstringsMatch",
+            "syntax": "1.3.6.1.4.1.1466.115.121.1.15",
+            "x_origin": "Gluu created attribute"
+        },
+        {
             "desc": "oxAuth Permission Granted",
             "equality": "caseIgnoreMatch",
             "names": [
                 "oxAuthPermissionGranted"
-=======
-            "desc": "oxTrust Attribute Resolver ",
-            "equality": "caseIgnoreMatch",
-            "names": [
-                "oxTrustConfAttributeResolver"
->>>>>>> d59e09f4
-            ],
-            "oid": "oxAttribute:370",
-            "substr": "caseIgnoreSubstringsMatch",
-            "syntax": "1.3.6.1.4.1.1466.115.121.1.15",
-            "x_origin": "Gluu created attribute"
-<<<<<<< HEAD
+            ],
+            "oid": "oxAttribute:371",
+            "substr": "caseIgnoreSubstringsMatch",
+            "syntax": "1.3.6.1.4.1.1466.115.121.1.15",
+            "x_origin": "Gluu created attribute"
         },
         {
             "desc": "oxNickName",
@@ -4034,12 +4037,10 @@
             "names": [
                 "oxNickName"
             ],
-            "oid": "oxAttribute:371",
-            "substr": "caseIgnoreSubstringsMatch",
-            "syntax": "1.3.6.1.4.1.1466.115.121.1.15",
-            "x_origin": "Gluu created attribute"
-=======
->>>>>>> d59e09f4
+            "oid": "oxAttribute:372",
+            "substr": "caseIgnoreSubstringsMatch",
+            "syntax": "1.3.6.1.4.1.1466.115.121.1.15",
+            "x_origin": "Gluu created attribute"
         }
     ],
     "objectClasses": [
