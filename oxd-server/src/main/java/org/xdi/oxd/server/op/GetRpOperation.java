package org.xdi.oxd.server.op;

import com.google.inject.Injector;
import org.slf4j.Logger;
import org.slf4j.LoggerFactory;
import org.xdi.oxd.common.Command;
import org.xdi.oxd.common.params.GetRpParams;
import org.xdi.oxd.common.response.GetRpResponse;
import org.xdi.oxd.common.response.IOpResponse;
import org.xdi.oxd.rs.protect.Jackson;
import org.xdi.oxd.server.service.MinimumRp;
import org.xdi.oxd.server.service.Rp;

import java.util.ArrayList;
import java.util.List;

/**
 * @author yuriyz
 */
public class GetRpOperation extends BaseOperation<GetRpParams> {

    private static final Logger LOG = LoggerFactory.getLogger(GetRpOperation.class);

    /**
     * Base constructor
     *
     * @param command  command
     * @param injector injector
     */
    protected GetRpOperation(Command command, Injector injector) {
        super(command, injector, GetRpParams.class);
    }

    @Override
    public IOpResponse execute(GetRpParams params) {
        if (params.getList() != null && params.getList()) {
<<<<<<< HEAD
            Set<String> oxdIds = getRpService().getRps().keySet();
            return new GetRpResponse(Jackson.createJsonMapper().valueToTree(new HashSet<>(oxdIds)));
=======
            List<MinimumRp> rps = new ArrayList<>();
            for (Rp rp : getRpService().getRps().values()) {
                rps.add(rp.asMinimumRp());
            }
            return okResponse(new GetRpResponse(Jackson.createJsonMapper().valueToTree(rps)));
>>>>>>> 2d7e7e84
        }

        Rp rp = getRpService().getRp(params.getOxdId());
        if (rp != null) {
            return new GetRpResponse(Jackson.createJsonMapper().valueToTree(rp));
        } else {
            LOG.trace("Failed to find RP by oxd_id: " + params.getOxdId());
        }
        return new GetRpResponse();
    }
}<|MERGE_RESOLUTION|>--- conflicted
+++ resolved
@@ -34,16 +34,11 @@
     @Override
     public IOpResponse execute(GetRpParams params) {
         if (params.getList() != null && params.getList()) {
-<<<<<<< HEAD
-            Set<String> oxdIds = getRpService().getRps().keySet();
-            return new GetRpResponse(Jackson.createJsonMapper().valueToTree(new HashSet<>(oxdIds)));
-=======
             List<MinimumRp> rps = new ArrayList<>();
             for (Rp rp : getRpService().getRps().values()) {
                 rps.add(rp.asMinimumRp());
             }
-            return okResponse(new GetRpResponse(Jackson.createJsonMapper().valueToTree(rps)));
->>>>>>> 2d7e7e84
+            return new GetRpResponse(Jackson.createJsonMapper().valueToTree(rps));
         }
 
         Rp rp = getRpService().getRp(params.getOxdId());
