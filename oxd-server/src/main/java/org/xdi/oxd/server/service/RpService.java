package org.xdi.oxd.server.service;

import com.google.common.base.Preconditions;
import com.google.common.base.Strings;
import com.google.common.collect.Maps;
import com.google.inject.Inject;
import org.apache.commons.lang.StringUtils;
import org.slf4j.Logger;
import org.slf4j.LoggerFactory;
import org.xdi.oxd.server.persistence.PersistenceService;

import java.io.IOException;
import java.util.Map;
import java.util.UUID;

/**
 * @author Yuriy Zabrovarnyy
 */

public class RpService {

    /**
     * Logger
     */
    private static final Logger LOG = LoggerFactory.getLogger(RpService.class);

    private final Map<String, Rp> rpMap = Maps.newConcurrentMap();

    private ValidationService validationService;

    private PersistenceService persistenceService;

    private ConfigurationService configurationService;

    @Inject
    public RpService(ValidationService validationService, PersistenceService persistenceService, ConfigurationService configurationService) {
        this.validationService = validationService;
        this.persistenceService = persistenceService;
        this.configurationService = configurationService;
    }

    public void removeAllRps() {
        persistenceService.removeAllRps();
    }

    public void load() {
        for (Rp rp : persistenceService.getRps()) {
            put(rp);
        }
    }

    public Rp getRp(String oxdId) {
        Preconditions.checkNotNull(oxdId);
        Preconditions.checkState(!Strings.isNullOrEmpty(oxdId));

        Rp rp = rpMap.get(oxdId);
        if (rp == null) {
            rp = persistenceService.getRp(oxdId);
            if (rp != null) {
                rpMap.put(oxdId, rp);
            }
        }
        rp = validationService.validate(rp);
        return rp;
    }

<<<<<<< HEAD
    public Rp getRpByClientId(String clientId) {
        for (Rp rp : rpMap.values()) {
            if (StringUtils.isNotBlank(rp.getClientId()) && rp.getClientId().equalsIgnoreCase(clientId)) {
                LOG.trace("Found rp by client_id: " + clientId + ", rp: " + rp);
                return rp;
            }
        }
        return null;
    }

    private void checkClientExpiredWithException(Rp rp) {
        if (checkClientExpired(rp)) {
            throw new ErrorResponseException(ErrorResponseCode.EXPIRED_CLIENT);
        }
    }

    private boolean checkClientExpired(Rp rp) {
        if (CoreUtils.isExpired(rp.getClientSecretExpiresAt())) {
            try {
                Boolean removeExpiredClients = configurationService.get().getRemoveExpiredClients();
                if (removeExpiredClients != null && removeExpiredClients) {
                    LOG.debug("Removing client because it's expired ... rp: " + rp);
                    rpMap.remove(rp.getOxdId());
                    persistenceService.remove(rp.getOxdId());
                    LOG.debug("Removed client because it's expired, rp: " + rp);
                }
            } catch (Exception e) {
                LOG.error("Failed to remove expired client, rp: " + rp, e);
            }
            return true;
        }
        return false;
    }

=======
>>>>>>> 838a2551
    public Map<String, Rp> getRps() {
        return Maps.newHashMap(rpMap);
    }

    public void update(Rp rp) throws IOException {
        put(rp);
        persistenceService.update(rp);
    }

    public void updateSilently(Rp rp) {
        try {
            update(rp);
        } catch (IOException e) {
            LOG.error("Failed to update site configuration: " + rp, e);
        }
    }

    public void create(Rp rp) throws IOException {
        if (StringUtils.isBlank(rp.getOxdId())) {
            rp.setOxdId(UUID.randomUUID().toString());
        }

        if (rpMap.get(rp.getOxdId()) == null) {
            put(rp);
            persistenceService.create(rp);
        } else {
            LOG.error("RP already exists in database, oxd_id: " + rp.getOxdId());
        }
    }

    private Rp put(Rp rp) {
        return rpMap.put(rp.getOxdId(), rp);
    }

    public boolean remove(String oxdId) {
        boolean ok = persistenceService.remove(oxdId);
        if (ok) {
            rpMap.remove(oxdId);
        }
        return ok;
    }
}<|MERGE_RESOLUTION|>--- conflicted
+++ resolved
@@ -64,43 +64,6 @@
         return rp;
     }
 
-<<<<<<< HEAD
-    public Rp getRpByClientId(String clientId) {
-        for (Rp rp : rpMap.values()) {
-            if (StringUtils.isNotBlank(rp.getClientId()) && rp.getClientId().equalsIgnoreCase(clientId)) {
-                LOG.trace("Found rp by client_id: " + clientId + ", rp: " + rp);
-                return rp;
-            }
-        }
-        return null;
-    }
-
-    private void checkClientExpiredWithException(Rp rp) {
-        if (checkClientExpired(rp)) {
-            throw new ErrorResponseException(ErrorResponseCode.EXPIRED_CLIENT);
-        }
-    }
-
-    private boolean checkClientExpired(Rp rp) {
-        if (CoreUtils.isExpired(rp.getClientSecretExpiresAt())) {
-            try {
-                Boolean removeExpiredClients = configurationService.get().getRemoveExpiredClients();
-                if (removeExpiredClients != null && removeExpiredClients) {
-                    LOG.debug("Removing client because it's expired ... rp: " + rp);
-                    rpMap.remove(rp.getOxdId());
-                    persistenceService.remove(rp.getOxdId());
-                    LOG.debug("Removed client because it's expired, rp: " + rp);
-                }
-            } catch (Exception e) {
-                LOG.error("Failed to remove expired client, rp: " + rp, e);
-            }
-            return true;
-        }
-        return false;
-    }
-
-=======
->>>>>>> 838a2551
     public Map<String, Rp> getRps() {
         return Maps.newHashMap(rpMap);
     }
@@ -142,4 +105,14 @@
         }
         return ok;
     }
+
+    public Rp getRpByClientId(String clientId) {
+        for (Rp rp : rpMap.values()) {
+            if (rp.getClientId().equalsIgnoreCase(clientId)) {
+                LOG.trace("Found rp by client_id: " + clientId + ", rp: " + rp);
+                return rp;
+            }
+        }
+        return null;
+    }
 }