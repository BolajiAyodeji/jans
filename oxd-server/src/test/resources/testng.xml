--- conflicted
+++ resolved
@@ -80,12 +80,9 @@
             <class name="org.xdi.oxd.client.RpGetRptTest"/>
         </classes>
     </test>
-<<<<<<< HEAD
-=======
     <test name="RP - Get GAT" enabled="true">
         <classes>
             <class name="org.xdi.oxd.client.RpGetGatTest"/>
         </classes>
     </test>
->>>>>>> 14d48cd6
 </suite>