package io.jans.fido2.service.processor.attestation;

import com.fasterxml.jackson.databind.JsonNode;
import com.fasterxml.jackson.databind.node.TextNode;
import io.jans.fido2.exception.Fido2RuntimeException;
import io.jans.fido2.model.auth.AuthData;
import io.jans.fido2.model.auth.CredAndCounterData;
import io.jans.fido2.model.conf.AppConfiguration;
import io.jans.fido2.model.error.ErrorResponseFactory;
import io.jans.fido2.service.Base64Service;
import io.jans.fido2.service.CertificateService;
import io.jans.fido2.service.CoseService;
import io.jans.fido2.service.mds.AttestationCertificateService;
import io.jans.fido2.service.util.AppleUtilService;
import io.jans.fido2.service.util.CommonUtilService;
import io.jans.fido2.service.verifier.CertificateVerifier;
import io.jans.orm.model.fido2.Fido2RegistrationData;
import jakarta.ws.rs.WebApplicationException;
import jakarta.ws.rs.core.Response;
import org.apache.commons.codec.digest.DigestUtils;
import org.apache.http.auth.BasicUserPrincipal;
import org.junit.jupiter.api.Test;
import org.junit.jupiter.api.extension.ExtendWith;
import org.mockito.InjectMocks;
import org.mockito.Mock;
import org.mockito.junit.jupiter.MockitoExtension;
import org.slf4j.Logger;

import java.io.ByteArrayOutputStream;
import java.io.IOException;
import java.security.PublicKey;
import java.security.cert.X509Certificate;
import java.util.Collections;
import java.util.List;

import static org.junit.jupiter.api.Assertions.*;
import static org.mockito.Mockito.*;

@ExtendWith(MockitoExtension.class)
class AppleAttestationProcessorTest {

    @InjectMocks
    private AppleAttestationProcessor appleAttestationProcessor;

    @Mock
    private Logger log;

    @Mock
    private AttestationCertificateService attestationCertificateService;

    @Mock
    private CertificateVerifier certificateVerifier;

    @Mock
    private CoseService coseService;

    @Mock
    private Base64Service base64Service;

    @Mock
    private CertificateService certificateService;

    @Mock
    private AppConfiguration appConfiguration;

    @Mock
    private ErrorResponseFactory errorResponseFactory;

    @Mock
    private CommonUtilService commonUtilService;

    @Mock
    private AppleUtilService appleUtilService;

    @Test
    void getAttestationFormat_valid_apple() {
        String fmt = appleAttestationProcessor.getAttestationFormat().getFmt();
        assertNotNull(fmt);
        assertEquals(fmt, "apple");
    }

    @Test
    void process_ifCertificatesIsEmpty_badRequestException() {
        JsonNode attStmt = mock(JsonNode.class);
        AuthData authData = mock(AuthData.class);
        Fido2RegistrationData credential = mock(Fido2RegistrationData.class);
        byte[] clientDataHash = "test_clientDataHash".getBytes();
        CredAndCounterData credIdAndCounters = mock(CredAndCounterData.class);

        when(attStmt.asText()).thenReturn("test_att_stmt");
        when(attStmt.hasNonNull("x5c")).thenReturn(true);
        JsonNode x5cNode = mock(JsonNode.class);
        when(attStmt.get("x5c")).thenReturn(x5cNode);
        when(x5cNode.elements()).thenReturn(Collections.emptyIterator());
        when(errorResponseFactory.badRequestException(any(), anyString())).thenThrow(new WebApplicationException(Response.status(400).entity("test exception").build()));

        WebApplicationException res = assertThrows(WebApplicationException.class, () -> appleAttestationProcessor.process(attStmt, authData, credential, clientDataHash, credIdAndCounters));
        assertNotNull(res);
        assertNotNull(res.getResponse());
        assertEquals(res.getResponse().getStatus(), 400);
        assertEquals(res.getResponse().getEntity(), "test exception");

        verify(log).info(eq("AttStmt: test_att_stmt"));
        verifyNoInteractions(certificateService, appConfiguration, attestationCertificateService, certificateVerifier, coseService, base64Service);
        verifyNoMoreInteractions(log, errorResponseFactory);
    }

    @Test
    void process_ifGetRootCertificatesBySubjectDN_badRequestException() {
        JsonNode attStmt = mock(JsonNode.class);
        AuthData authData = mock(AuthData.class);
        Fido2RegistrationData credential = mock(Fido2RegistrationData.class);
        byte[] clientDataHash = "test_clientDataHash".getBytes();
        CredAndCounterData credIdAndCounters = mock(CredAndCounterData.class);

        when(attStmt.asText()).thenReturn("test_att_stmt");
        when(attStmt.hasNonNull("x5c")).thenReturn(true);
        JsonNode x5cNode = mock(JsonNode.class);
        when(attStmt.get("x5c")).thenReturn(x5cNode);
        when(x5cNode.elements()).thenReturn(Collections.singletonList((JsonNode) new TextNode("x5c item")).iterator());
        X509Certificate credCert = mock(X509Certificate.class);
        when(certificateService.getCertificate(anyString())).thenReturn(credCert);
<<<<<<< HEAD
        Fido2Configuration fido2Configuration = new Fido2Configuration();
        fido2Configuration.setSkipAttestation(false);
        when(appConfiguration.getFido2Configuration()).thenReturn(fido2Configuration);
=======
>>>>>>> 6b34de0a
        when(attestationCertificateService.getRootCertificatesBySubjectDN(anyString())).thenThrow(new Fido2RuntimeException("test exception"));
        when(credCert.getIssuerDN()).thenReturn(new BasicUserPrincipal("test issuer dn"));
        when(errorResponseFactory.badRequestException(any(), anyString())).thenThrow(new WebApplicationException(Response.status(400).entity("test exception").build()));

        WebApplicationException res = assertThrows(WebApplicationException.class, () -> appleAttestationProcessor.process(attStmt, authData, credential, clientDataHash, credIdAndCounters));
        assertNotNull(res);
        assertNotNull(res.getResponse());
        assertEquals(res.getResponse().getStatus(), 400);
        assertEquals(res.getResponse().getEntity(), "test exception");

        verify(log).info(eq("AttStmt: test_att_stmt"));
        verify(certificateService).getCertificate(eq("x5c item"));
        verify(attestationCertificateService).getRootCertificatesBySubjectDN(anyString());
        verify(log).warn(eq("Failed to find attestation validation signature public certificate with DN: '{}'"), eq("test issuer dn"));
        verify(errorResponseFactory).badRequestException(any(), eq("Failed to find attestation validation signature public certificate with DN: test issuer dn"));
        verifyNoMoreInteractions(log, errorResponseFactory);
        verifyNoInteractions(certificateVerifier, coseService, base64Service);
    }

    @Test
    void process_ifByArrayOutputStreamThrownError_badRequestException() throws IOException {
        JsonNode attStmt = mock(JsonNode.class);
        AuthData authData = mock(AuthData.class);
        Fido2RegistrationData credential = mock(Fido2RegistrationData.class);
        byte[] clientDataHash = "test_clientDataHash".getBytes();
        CredAndCounterData credIdAndCounters = mock(CredAndCounterData.class);

        when(attStmt.asText()).thenReturn("test_att_stmt");
        when(attStmt.hasNonNull("x5c")).thenReturn(true);
        JsonNode x5cNode = mock(JsonNode.class);
        when(attStmt.get("x5c")).thenReturn(x5cNode);
        when(x5cNode.elements()).thenReturn(Collections.singletonList((JsonNode) new TextNode("x5c item")).iterator());
        X509Certificate credCert = mock(X509Certificate.class);
        when(certificateService.getCertificate(anyString())).thenReturn(credCert);
<<<<<<< HEAD
        Fido2Configuration fido2Configuration = new Fido2Configuration();
        fido2Configuration.setSkipAttestation(false);
        when(appConfiguration.getFido2Configuration()).thenReturn(fido2Configuration);
=======
>>>>>>> 6b34de0a
        List<X509Certificate> rootCertificates = Collections.singletonList(mock(X509Certificate.class));
        when(attestationCertificateService.getRootCertificatesBySubjectDN(anyString())).thenReturn(rootCertificates);
        when(certificateVerifier.verifyAttestationCertificates(anyList(), anyList())).thenReturn(mock(X509Certificate.class));
        when(authData.getAuthDataDecoded()).thenReturn("test decoded".getBytes());
        when(commonUtilService.writeOutputStreamByteList(anyList())).thenThrow(new IOException("test ioexception"));
        when(errorResponseFactory.badRequestException(any(), anyString())).thenThrow(new WebApplicationException(Response.status(400).entity("test exception").build()));

        WebApplicationException res = assertThrows(WebApplicationException.class, () -> appleAttestationProcessor.process(attStmt, authData, credential, clientDataHash, credIdAndCounters));
        assertNotNull(res);
        assertNotNull(res.getResponse());
        assertEquals(res.getResponse().getStatus(), 400);
        assertEquals(res.getResponse().getEntity(), "test exception");

        verify(log).info(eq("AttStmt: test_att_stmt"));
        verify(certificateService).getCertificate(eq("x5c item"));
        verify(attestationCertificateService).getRootCertificatesBySubjectDN(anyString());
        verify(log).debug(eq("APPLE_WEBAUTHN_ROOT_CA root certificate: 1"));
        verify(certificateVerifier).verifyAttestationCertificates(anyList(), anyList());
        verify(log).info(eq("Step 1 completed"));
        verify(commonUtilService).writeOutputStreamByteList(anyList());
        verify(errorResponseFactory).badRequestException(any(), eq("Concatenate |authenticatorData| and |clientDataHash| to form |nonceToHash| : test ioexception"));
        verifyNoMoreInteractions(log, errorResponseFactory);
        verifyNoInteractions(coseService, base64Service);
    }

    @Test
    void process_ifNonceAndAttestationChallengeAreNotEquals_badRequestException() throws IOException {
        JsonNode attStmt = mock(JsonNode.class);
        AuthData authData = mock(AuthData.class);
        Fido2RegistrationData credential = mock(Fido2RegistrationData.class);
        byte[] clientDataHash = "test_clientDataHash".getBytes();
        CredAndCounterData credIdAndCounters = mock(CredAndCounterData.class);

        when(attStmt.asText()).thenReturn("test_att_stmt");
        when(attStmt.hasNonNull("x5c")).thenReturn(true);
        JsonNode x5cNode = mock(JsonNode.class);
        when(attStmt.get("x5c")).thenReturn(x5cNode);
        when(x5cNode.elements()).thenReturn(Collections.singletonList((JsonNode) new TextNode("x5c item")).iterator());
        X509Certificate credCert = mock(X509Certificate.class);
        when(certificateService.getCertificate(anyString())).thenReturn(credCert);
<<<<<<< HEAD
        Fido2Configuration fido2Configuration = new Fido2Configuration();
        fido2Configuration.setSkipAttestation(false);
        when(appConfiguration.getFido2Configuration()).thenReturn(fido2Configuration);
=======
>>>>>>> 6b34de0a
        List<X509Certificate> rootCertificates = Collections.singletonList(mock(X509Certificate.class));
        when(attestationCertificateService.getRootCertificatesBySubjectDN(anyString())).thenReturn(rootCertificates);
        when(certificateVerifier.verifyAttestationCertificates(anyList(), anyList())).thenReturn(mock(X509Certificate.class));
        when(authData.getAuthDataDecoded()).thenReturn("test decoded".getBytes());
        ByteArrayOutputStream baos = mock(ByteArrayOutputStream.class);
        when(commonUtilService.writeOutputStreamByteList(anyList())).thenReturn(baos);
        when(baos.toByteArray()).thenReturn("test baos".getBytes());
        when(appleUtilService.getExtension(any())).thenReturn("test_challenge".getBytes());
        when(errorResponseFactory.badRequestException(any(), anyString())).thenThrow(new WebApplicationException(Response.status(400).entity("test exception").build()));

        WebApplicationException res = assertThrows(WebApplicationException.class, () -> appleAttestationProcessor.process(attStmt, authData, credential, clientDataHash, credIdAndCounters));
        assertNotNull(res);
        assertNotNull(res.getResponse());
        assertEquals(res.getResponse().getStatus(), 400);
        assertEquals(res.getResponse().getEntity(), "test exception");

        verify(log).info(eq("AttStmt: test_att_stmt"));
        verify(certificateService).getCertificate(eq("x5c item"));
        verify(attestationCertificateService).getRootCertificatesBySubjectDN(anyString());
        verify(log).debug(eq("APPLE_WEBAUTHN_ROOT_CA root certificate: 1"));
        verify(certificateVerifier).verifyAttestationCertificates(anyList(), anyList());
        verify(log).info(eq("Step 1 completed"));
        verify(commonUtilService).writeOutputStreamByteList(anyList());
        verify(log).info(eq("Step 2 completed"));
        verify(log).info(eq("Step 3 completed"));
        verify(appleUtilService).getExtension(any());
        verify(errorResponseFactory).badRequestException(any(), eq("Certificate 1.2.840.113635.100.8.2 extension does not match nonce"));
        verifyNoMoreInteractions(log, errorResponseFactory);
        verifyNoInteractions(coseService, base64Service);
    }

    @Test
    void process_ifPublicKeyAuthDataAndPublicCredCertAreNotEquals_badRequestException() throws IOException {
        JsonNode attStmt = mock(JsonNode.class);
        AuthData authData = mock(AuthData.class);
        Fido2RegistrationData credential = mock(Fido2RegistrationData.class);
        byte[] clientDataHash = "test_clientDataHash".getBytes();
        CredAndCounterData credIdAndCounters = mock(CredAndCounterData.class);

        when(attStmt.asText()).thenReturn("test_att_stmt");
        when(attStmt.hasNonNull("x5c")).thenReturn(true);
        JsonNode x5cNode = mock(JsonNode.class);
        when(attStmt.get("x5c")).thenReturn(x5cNode);
        when(x5cNode.elements()).thenReturn(Collections.singletonList((JsonNode) new TextNode("x5c item")).iterator());
        X509Certificate credCert = mock(X509Certificate.class);
        when(certificateService.getCertificate(anyString())).thenReturn(credCert);
<<<<<<< HEAD
        Fido2Configuration fido2Configuration = new Fido2Configuration();
        fido2Configuration.setSkipAttestation(false);
        when(appConfiguration.getFido2Configuration()).thenReturn(fido2Configuration);
=======
>>>>>>> 6b34de0a
        List<X509Certificate> rootCertificates = Collections.singletonList(mock(X509Certificate.class));
        when(attestationCertificateService.getRootCertificatesBySubjectDN(anyString())).thenReturn(rootCertificates);
        when(certificateVerifier.verifyAttestationCertificates(anyList(), anyList())).thenReturn(mock(X509Certificate.class));
        when(authData.getAuthDataDecoded()).thenReturn("test decoded".getBytes());
        ByteArrayOutputStream baos = mock(ByteArrayOutputStream.class);
        when(commonUtilService.writeOutputStreamByteList(anyList())).thenReturn(baos);
        when(baos.toByteArray()).thenReturn("test baos".getBytes());
        when(appleUtilService.getExtension(any())).thenReturn(DigestUtils.getSha256Digest().digest("test baos".getBytes()));
        when(coseService.getPublicKeyFromUncompressedECPoint(any())).thenReturn(mock(PublicKey.class));
        when(credCert.getPublicKey()).thenReturn(mock(PublicKey.class));
        when(errorResponseFactory.badRequestException(any(), anyString())).thenThrow(new WebApplicationException(Response.status(400).entity("test exception").build()));

        WebApplicationException res = assertThrows(WebApplicationException.class, () -> appleAttestationProcessor.process(attStmt, authData, credential, clientDataHash, credIdAndCounters));
        assertNotNull(res);
        assertNotNull(res.getResponse());
        assertEquals(res.getResponse().getStatus(), 400);
        assertEquals(res.getResponse().getEntity(), "test exception");

        verify(log).info(eq("AttStmt: test_att_stmt"));
        verify(certificateService).getCertificate(eq("x5c item"));
        verify(attestationCertificateService).getRootCertificatesBySubjectDN(anyString());
        verify(log).debug(eq("APPLE_WEBAUTHN_ROOT_CA root certificate: 1"));
        verify(certificateVerifier).verifyAttestationCertificates(anyList(), anyList());
        verify(log).info(eq("Step 1 completed"));
        verify(commonUtilService).writeOutputStreamByteList(anyList());
        verify(log).info(eq("Step 2 completed"));
        verify(log).info(eq("Step 3 completed"));
        verify(log).info(eq("Step 4 completed"));
        verify(appleUtilService).getExtension(any());
        verify(coseService).getPublicKeyFromUncompressedECPoint(any());
        verify(errorResponseFactory).badRequestException(any(), eq("The public key in the first certificate in x5c doesn't matches the credentialPublicKey in the attestedCredentialData in authenticatorData."));
        verifyNoMoreInteractions(log, errorResponseFactory);
        verifyNoInteractions(base64Service);
    }

    @Test
    void process_validData_success() throws IOException {
        JsonNode attStmt = mock(JsonNode.class);
        AuthData authData = mock(AuthData.class);
        Fido2RegistrationData credential = mock(Fido2RegistrationData.class);
        byte[] clientDataHash = "test_clientDataHash".getBytes();
        CredAndCounterData credIdAndCounters = mock(CredAndCounterData.class);

        when(attStmt.asText()).thenReturn("test_att_stmt");
        when(attStmt.hasNonNull("x5c")).thenReturn(true);
        JsonNode x5cNode = mock(JsonNode.class);
        when(attStmt.get("x5c")).thenReturn(x5cNode);
        when(x5cNode.elements()).thenReturn(Collections.singletonList((JsonNode) new TextNode("x5c item")).iterator());
        X509Certificate credCert = mock(X509Certificate.class);
        when(certificateService.getCertificate(anyString())).thenReturn(credCert);
<<<<<<< HEAD
        Fido2Configuration fido2Configuration = new Fido2Configuration();
        fido2Configuration.setSkipAttestation(false);
        when(appConfiguration.getFido2Configuration()).thenReturn(fido2Configuration);
=======
>>>>>>> 6b34de0a
        List<X509Certificate> rootCertificates = Collections.singletonList(mock(X509Certificate.class));
        when(attestationCertificateService.getRootCertificatesBySubjectDN(anyString())).thenReturn(rootCertificates);
        when(certificateVerifier.verifyAttestationCertificates(anyList(), anyList())).thenReturn(mock(X509Certificate.class));
        when(authData.getAuthDataDecoded()).thenReturn("test decoded".getBytes());
        ByteArrayOutputStream baos = mock(ByteArrayOutputStream.class);
        when(commonUtilService.writeOutputStreamByteList(anyList())).thenReturn(baos);
        when(baos.toByteArray()).thenReturn("test baos".getBytes());
        when(appleUtilService.getExtension(any())).thenReturn(DigestUtils.getSha256Digest().digest("test baos".getBytes()));
        PublicKey publicKey = mock(PublicKey.class);
        when(coseService.getPublicKeyFromUncompressedECPoint(any())).thenReturn(publicKey);
        when(credCert.getPublicKey()).thenReturn(publicKey);
        when(authData.getCredId()).thenReturn("test_cred_id".getBytes());
        when(authData.getCosePublicKey()).thenReturn("test_cose_public_key".getBytes());
        when(base64Service.urlEncodeToString(any(byte[].class))).thenReturn("test_cred_id", "test_uncompressed_ec_point");

        appleAttestationProcessor.process(attStmt, authData, credential, clientDataHash, credIdAndCounters);

        verify(log).info(eq("AttStmt: test_att_stmt"));
        verify(certificateService).getCertificate(eq("x5c item"));
        verify(attestationCertificateService).getRootCertificatesBySubjectDN(anyString());
        verify(log).debug(eq("APPLE_WEBAUTHN_ROOT_CA root certificate: 1"));
        verify(certificateVerifier).verifyAttestationCertificates(anyList(), anyList());
        verify(log).info(eq("Step 1 completed"));
        verify(commonUtilService).writeOutputStreamByteList(anyList());
        verify(log).info(eq("Step 2 completed"));
        verify(log).info(eq("Step 3 completed"));
        verify(log).info(eq("Step 4 completed"));
        verify(log).info(eq("Step 5 completed"));
        verify(appleUtilService).getExtension(any());
        verify(coseService).getPublicKeyFromUncompressedECPoint(any());
        verify(base64Service, times(2)).urlEncodeToString(any());
        verifyNoMoreInteractions(log);
        verifyNoInteractions(errorResponseFactory);
    }
}<|MERGE_RESOLUTION|>--- conflicted
+++ resolved
@@ -120,12 +120,6 @@
         when(x5cNode.elements()).thenReturn(Collections.singletonList((JsonNode) new TextNode("x5c item")).iterator());
         X509Certificate credCert = mock(X509Certificate.class);
         when(certificateService.getCertificate(anyString())).thenReturn(credCert);
-<<<<<<< HEAD
-        Fido2Configuration fido2Configuration = new Fido2Configuration();
-        fido2Configuration.setSkipAttestation(false);
-        when(appConfiguration.getFido2Configuration()).thenReturn(fido2Configuration);
-=======
->>>>>>> 6b34de0a
         when(attestationCertificateService.getRootCertificatesBySubjectDN(anyString())).thenThrow(new Fido2RuntimeException("test exception"));
         when(credCert.getIssuerDN()).thenReturn(new BasicUserPrincipal("test issuer dn"));
         when(errorResponseFactory.badRequestException(any(), anyString())).thenThrow(new WebApplicationException(Response.status(400).entity("test exception").build()));
@@ -160,12 +154,6 @@
         when(x5cNode.elements()).thenReturn(Collections.singletonList((JsonNode) new TextNode("x5c item")).iterator());
         X509Certificate credCert = mock(X509Certificate.class);
         when(certificateService.getCertificate(anyString())).thenReturn(credCert);
-<<<<<<< HEAD
-        Fido2Configuration fido2Configuration = new Fido2Configuration();
-        fido2Configuration.setSkipAttestation(false);
-        when(appConfiguration.getFido2Configuration()).thenReturn(fido2Configuration);
-=======
->>>>>>> 6b34de0a
         List<X509Certificate> rootCertificates = Collections.singletonList(mock(X509Certificate.class));
         when(attestationCertificateService.getRootCertificatesBySubjectDN(anyString())).thenReturn(rootCertificates);
         when(certificateVerifier.verifyAttestationCertificates(anyList(), anyList())).thenReturn(mock(X509Certificate.class));
@@ -206,12 +194,6 @@
         when(x5cNode.elements()).thenReturn(Collections.singletonList((JsonNode) new TextNode("x5c item")).iterator());
         X509Certificate credCert = mock(X509Certificate.class);
         when(certificateService.getCertificate(anyString())).thenReturn(credCert);
-<<<<<<< HEAD
-        Fido2Configuration fido2Configuration = new Fido2Configuration();
-        fido2Configuration.setSkipAttestation(false);
-        when(appConfiguration.getFido2Configuration()).thenReturn(fido2Configuration);
-=======
->>>>>>> 6b34de0a
         List<X509Certificate> rootCertificates = Collections.singletonList(mock(X509Certificate.class));
         when(attestationCertificateService.getRootCertificatesBySubjectDN(anyString())).thenReturn(rootCertificates);
         when(certificateVerifier.verifyAttestationCertificates(anyList(), anyList())).thenReturn(mock(X509Certificate.class));
@@ -258,12 +240,6 @@
         when(x5cNode.elements()).thenReturn(Collections.singletonList((JsonNode) new TextNode("x5c item")).iterator());
         X509Certificate credCert = mock(X509Certificate.class);
         when(certificateService.getCertificate(anyString())).thenReturn(credCert);
-<<<<<<< HEAD
-        Fido2Configuration fido2Configuration = new Fido2Configuration();
-        fido2Configuration.setSkipAttestation(false);
-        when(appConfiguration.getFido2Configuration()).thenReturn(fido2Configuration);
-=======
->>>>>>> 6b34de0a
         List<X509Certificate> rootCertificates = Collections.singletonList(mock(X509Certificate.class));
         when(attestationCertificateService.getRootCertificatesBySubjectDN(anyString())).thenReturn(rootCertificates);
         when(certificateVerifier.verifyAttestationCertificates(anyList(), anyList())).thenReturn(mock(X509Certificate.class));
@@ -314,12 +290,6 @@
         when(x5cNode.elements()).thenReturn(Collections.singletonList((JsonNode) new TextNode("x5c item")).iterator());
         X509Certificate credCert = mock(X509Certificate.class);
         when(certificateService.getCertificate(anyString())).thenReturn(credCert);
-<<<<<<< HEAD
-        Fido2Configuration fido2Configuration = new Fido2Configuration();
-        fido2Configuration.setSkipAttestation(false);
-        when(appConfiguration.getFido2Configuration()).thenReturn(fido2Configuration);
-=======
->>>>>>> 6b34de0a
         List<X509Certificate> rootCertificates = Collections.singletonList(mock(X509Certificate.class));
         when(attestationCertificateService.getRootCertificatesBySubjectDN(anyString())).thenReturn(rootCertificates);
         when(certificateVerifier.verifyAttestationCertificates(anyList(), anyList())).thenReturn(mock(X509Certificate.class));
