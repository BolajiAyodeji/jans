package io.jans.fido2.ws.rs.controller;

<<<<<<< HEAD
import com.fasterxml.jackson.databind.JsonNode;
import com.fasterxml.jackson.databind.node.ObjectNode;
import io.jans.fido2.model.assertion.*;
=======
import static org.junit.jupiter.api.Assertions.assertEquals;
import static org.junit.jupiter.api.Assertions.assertNotNull;
import static org.junit.jupiter.api.Assertions.assertThrows;
import static org.mockito.ArgumentMatchers.any;
import static org.mockito.ArgumentMatchers.contains;
import static org.mockito.Mockito.mock;
import static org.mockito.Mockito.verify;
import static org.mockito.Mockito.verifyNoInteractions;
import static org.mockito.Mockito.verifyNoMoreInteractions;
import static org.mockito.Mockito.when;

import java.io.IOException;

import org.junit.jupiter.api.Test;
import org.junit.jupiter.api.extension.ExtendWith;
import org.mockito.InjectMocks;
import org.mockito.Mock;
import org.mockito.junit.jupiter.MockitoExtension;
import org.slf4j.Logger;

import io.jans.fido2.model.assertion.AssertionOptions;
import io.jans.fido2.model.assertion.AssertionOptionsResponse;
import io.jans.fido2.model.assertion.AssertionResult;
>>>>>>> 6b34de0a
import io.jans.fido2.model.common.AttestationOrAssertionResponse;
import io.jans.fido2.model.conf.AppConfiguration;
import io.jans.fido2.model.conf.Fido2Configuration;
import io.jans.fido2.model.error.ErrorResponseFactory;
import io.jans.fido2.service.DataMapperService;
import io.jans.fido2.service.operation.AssertionService;
import io.jans.fido2.service.verifier.CommonVerifiers;
import jakarta.ws.rs.BadRequestException;
import jakarta.ws.rs.WebApplicationException;
import jakarta.ws.rs.core.Response;

@ExtendWith(MockitoExtension.class)
class AssertionControllerTest {

    @InjectMocks
    private AssertionController assertionController;

    @Mock
    private Logger log;

    @Mock
    private AssertionService assertionService;

    @Mock
    private DataMapperService dataMapperService;

    @Mock
    private AppConfiguration appConfiguration;

    @Mock
    private CommonVerifiers commonVerifiers;

    @Mock
    private ErrorResponseFactory errorResponseFactory;

    @Test
    void authenticate_ifFido2ConfigurationIsNull_forbiddenException() {
        when(appConfiguration.getFido2Configuration()).thenReturn(null);
        when(errorResponseFactory.forbiddenException()).thenReturn(new WebApplicationException(Response.status(500).entity("test exception").build()));

        WebApplicationException ex = assertThrows(WebApplicationException.class, () -> assertionController.authenticate(mock(AssertionOptions.class)));
        assertNotNull(ex);
        assertNotNull(ex.getResponse());
        assertEquals(ex.getResponse().getStatus(), 500);
        assertEquals(ex.getResponse().getEntity(), "test exception");

        verify(appConfiguration).getFido2Configuration();
        verifyNoInteractions(dataMapperService, commonVerifiers, assertionService, log);
    }

    @Test
    void authenticate_ifReadTreeThrownError_invalidRequest() throws IOException {
        when(appConfiguration.getFido2Configuration()).thenReturn(mock(Fido2Configuration.class));
        when(assertionService.options(any())).thenThrow(new BadRequestException(Response.status(400).entity("test exception").build()));

        WebApplicationException ex = assertThrows(WebApplicationException.class, () -> assertionController.authenticate(mock(AssertionOptions.class)));
        assertNotNull(ex);
        assertNotNull(ex.getResponse());
        assertEquals(ex.getResponse().getStatus(), 400);
        assertEquals(ex.getResponse().getEntity(), "test exception");

        verify(appConfiguration).getFido2Configuration();
        verifyNoInteractions(log);
    }

    @Test
    void authenticate_ifThrownException_unknownError() throws IOException {
        when(appConfiguration.getFido2Configuration()).thenReturn(mock(Fido2Configuration.class));
        when(assertionService.options(any())).thenThrow(new RuntimeException("test exception"));
        when(errorResponseFactory.unknownError(any())).thenReturn(new WebApplicationException(Response.status(500).entity("test exception").build()));

        WebApplicationException ex = assertThrows(WebApplicationException.class, () -> assertionController.authenticate(mock(AssertionOptions.class)));
        assertNotNull(ex);
        assertNotNull(ex.getResponse());
        assertEquals(ex.getResponse().getStatus(), 500);
        assertEquals(ex.getResponse().getEntity(), "test exception");

        verify(appConfiguration).getFido2Configuration();
        verify(log).error(contains("Unknown Error"), any(), any());
<<<<<<< HEAD
        verify(commonVerifiers).verifyNotUseGluuParameters(any());
=======
>>>>>>> 6b34de0a
        verify(assertionService).options(any());
        verifyNoMoreInteractions(errorResponseFactory);
    }

    @Test
    void authenticate_ifValidData_success() throws IOException {
        when(appConfiguration.getFido2Configuration()).thenReturn(mock(Fido2Configuration.class));
        when(assertionService.options(any())).thenReturn(mock(AssertionOptionsResponse.class));

        Response response = assertionController.authenticate(mock(AssertionOptions.class));
        assertNotNull(response);
        assertEquals(response.getStatus(), 200);

        verify(appConfiguration).getFido2Configuration();
<<<<<<< HEAD
        verify(commonVerifiers).verifyNotUseGluuParameters(any());
=======
>>>>>>> 6b34de0a
        verify(assertionService).options(any());
        verifyNoInteractions(log, errorResponseFactory);
    }

    // TODO: delete after fixing the defect concerning isAssertionOptionsGenerateEndpointEnabled
	/*
	 * @Test void
	 * generateAuthenticate_ifFido2ConfigurationIsNull_forbiddenException() {
	 * when(appConfiguration.getFido2Configuration()).thenReturn(null);
	 * when(errorResponseFactory.forbiddenException()).thenReturn(new
	 * WebApplicationException(Response.status(500).entity("test exception").build()
	 * ));
	 * 
	 * WebApplicationException ex = assertThrows(WebApplicationException.class, ()
	 * ->
	 * assertionController.generateAuthenticate(mock(AssertionOptionsGenerate.class)
	 * )); assertNotNull(ex); assertNotNull(ex.getResponse());
	 * assertEquals(ex.getResponse().getStatus(), 500);
	 * assertEquals(ex.getResponse().getEntity(), "test exception");
	 * 
	 * verify(appConfiguration).getFido2Configuration();
	 * verifyNoInteractions(dataMapperService, assertionService, log);
	 * verifyNoMoreInteractions(errorResponseFactory); }
	 * 
	 * @Test void
	 * generateAuthenticate_ifAssertionOptionsGenerateEndpointEnabledIsFalse_forbiddenException
	 * () { Fido2Configuration fido2Configuration = mock(Fido2Configuration.class);
	 * when(appConfiguration.getFido2Configuration()).thenReturn(fido2Configuration)
	 * ; when(fido2Configuration.isAssertionOptionsGenerateEndpointEnabled()).
	 * thenReturn(false);
	 * when(errorResponseFactory.forbiddenException()).thenReturn(new
	 * WebApplicationException(Response.status(500).entity("test exception").build()
	 * ));
	 * 
	 * WebApplicationException ex = assertThrows(WebApplicationException.class, ()
	 * ->
	 * assertionController.generateAuthenticate(mock(AssertionOptionsGenerate.class)
	 * )); assertNotNull(ex); assertNotNull(ex.getResponse());
	 * assertEquals(ex.getResponse().getStatus(), 500);
	 * assertEquals(ex.getResponse().getEntity(), "test exception");
	 * 
	 * verify(appConfiguration, times(2)).getFido2Configuration();
	 * verifyNoInteractions(dataMapperService, assertionService, log);
	 * verifyNoMoreInteractions(errorResponseFactory); }
	 */
//
	/*
	 * @ Test void generateAuthenticate_ifReadTreeThrownError_invalidRequest() throws
	 * IOException { Fido2Configuration fido2Configuration =
	 * mock(Fido2Configuration.class);
	 * when(appConfiguration.getFido2Configuration()).thenReturn(fido2Configuration)
	 * ; when(fido2Configuration.isAssertionOptionsGenerateEndpointEnabled()).
	 * thenReturn(true); when(assertionService.generateOptions(any())).thenThrow(new
	 * BadRequestException(Response.status(400).entity("test exception").build()));
	 * 
	 * WebApplicationException ex = assertThrows(WebApplicationException.class, ()
	 * ->
	 * assertionController.generateAuthenticate(mock(AssertionOptionsGenerate.class)
	 * )); assertNotNull(ex); assertNotNull(ex.getResponse());
	 * assertEquals(ex.getResponse().getStatus(), 400);
	 * assertEquals(ex.getResponse().getEntity(), "test exception");
	 * 
	 * verify(appConfiguration, times(2)).getFido2Configuration();
	 * verifyNoInteractions(log); verifyNoMoreInteractions(errorResponseFactory); }
	 * 
	 * @ Test void generateAuthenticate_ifThrownException_unknownError() throws
	 * IOException { Fido2Configuration fido2Configuration =
	 * mock(Fido2Configuration.class);
	 * when(appConfiguration.getFido2Configuration()).thenReturn(fido2Configuration)
	 * ; when(fido2Configuration.isAssertionOptionsGenerateEndpointEnabled()).
	 * thenReturn(true);
	 * //when(dataMapperService.readTree(anyString())).thenReturn(mock(JsonNode.
	 * class)); when(assertionService.generateOptions(any())).thenThrow(new
	 * RuntimeException("test exception"));
	 * when(errorResponseFactory.unknownError(any())).thenReturn(new
	 * WebApplicationException(Response.status(500).entity("test exception").build()
	 * ));
	 * 
	 * WebApplicationException ex = assertThrows(WebApplicationException.class, ()
	 * ->
	 * assertionController.generateAuthenticate(mock(AssertionOptionsGenerate.class)
	 * )); assertNotNull(ex); assertNotNull(ex.getResponse());
	 * assertEquals(ex.getResponse().getStatus(), 500);
	 * assertEquals(ex.getResponse().getEntity(), "test exception");
	 * 
	 * verify(appConfiguration, times(2)).getFido2Configuration();
	 * verify(log).error(contains("Unknown Error"), any(), any());
	 * verify(assertionService).generateOptions(any());
	 * verifyNoMoreInteractions(errorResponseFactory, dataMapperService,
	 * assertionService, appConfiguration, log); }
	 */

    @Test
    void generateAuthenticate_ifValidData_success() throws IOException {
        when(appConfiguration.getFido2Configuration()).thenReturn(mock(Fido2Configuration.class));
        when(assertionService.options(any())).thenReturn(mock(AssertionOptionsResponse.class));

        Response response = assertionController.authenticate(mock(AssertionOptions.class));
        assertNotNull(response);
        assertEquals(response.getStatus(), 200);

        verify(appConfiguration).getFido2Configuration();
<<<<<<< HEAD
        verify(commonVerifiers).verifyNotUseGluuParameters(any());
=======
>>>>>>> 6b34de0a
        verify(assertionService).options(any());
        verifyNoInteractions(log, errorResponseFactory);
    }

    @Test
    void verify_ifFido2ConfigurationIsNull_forbiddenException() {
        when(appConfiguration.getFido2Configuration()).thenReturn(null);
        when(errorResponseFactory.forbiddenException()).thenReturn(new WebApplicationException(Response.status(500).entity("test exception").build()));

        WebApplicationException ex = assertThrows(WebApplicationException.class, () -> assertionController.verify(mock(AssertionResult.class)));
        assertNotNull(ex);
        assertNotNull(ex.getResponse());
        assertEquals(ex.getResponse().getStatus(), 500);
        assertEquals(ex.getResponse().getEntity(), "test exception");

        verify(appConfiguration).getFido2Configuration();
        verifyNoInteractions(dataMapperService, commonVerifiers, assertionService, log);
    }

    @Test
    void verify_ifReadTreeThrownError_invalidRequest() throws IOException {
        when(appConfiguration.getFido2Configuration()).thenReturn(mock(Fido2Configuration.class));
        //when(assertionService.verify(any())).thenThrow(new RuntimeException("test exception"));
        when(assertionService.verify(any())).thenThrow(new BadRequestException(Response.status(400).entity("test exception").build()));

        WebApplicationException ex = assertThrows(WebApplicationException.class, () -> assertionController.verify(mock(AssertionResult.class)));
        assertNotNull(ex);
        assertNotNull(ex.getResponse());
        assertEquals(ex.getResponse().getStatus(), 400);
        assertEquals(ex.getResponse().getEntity(), "test exception");

        verify(appConfiguration).getFido2Configuration();
        verifyNoInteractions(log);
    }

    @Test
    void verify_ifThrownException_unknownError() throws IOException {
        when(appConfiguration.getFido2Configuration()).thenReturn(mock(Fido2Configuration.class));
        when(assertionService.verify(any())).thenThrow(new RuntimeException("test exception"));
        when(errorResponseFactory.unknownError(any())).thenReturn(new WebApplicationException(Response.status(500).entity("test exception").build()));

        WebApplicationException ex = assertThrows(WebApplicationException.class, () -> assertionController.verify(mock(AssertionResult.class)));
        assertNotNull(ex);
        assertNotNull(ex.getResponse());
        assertEquals(ex.getResponse().getStatus(), 500);
        assertEquals(ex.getResponse().getEntity(), "test exception");

        verify(appConfiguration).getFido2Configuration();
        verify(log).error(contains("Unknown Error"), any(), any());
<<<<<<< HEAD
        verify(commonVerifiers).verifyNotUseGluuParameters(any());
=======
>>>>>>> 6b34de0a
        verify(assertionService).verify(any());
        verifyNoMoreInteractions(errorResponseFactory);
    }

    @Test
    void verify_ifValidData_success() throws IOException {
        when(appConfiguration.getFido2Configuration()).thenReturn(mock(Fido2Configuration.class));
        when(assertionService.verify(any())).thenReturn(mock(AttestationOrAssertionResponse.class));

        Response response = assertionController.verify(mock(AssertionResult.class));
        assertNotNull(response);
        assertEquals(response.getStatus(), 200);

        verify(appConfiguration).getFido2Configuration();
<<<<<<< HEAD
        verify(commonVerifiers).verifyNotUseGluuParameters(any());
=======
>>>>>>> 6b34de0a
        verify(assertionService).verify(any());
        verifyNoInteractions(log, errorResponseFactory);
    }

<<<<<<< HEAD
    @Test
    void startAuthentication_ifFido2ConfigurationIsNullAndSuperGluuEnabledIsFalse_forbiddenException() {
        String userName = "test_username";
        String keyHandle = "test_key_handle";
        String appId = "test_app_id";
        String sessionId = "test_session_id";
        when(appConfiguration.getFido2Configuration()).thenReturn(null);
        when(appConfiguration.isSuperGluuEnabled()).thenReturn(false);
        when(errorResponseFactory.forbiddenException()).thenReturn(new WebApplicationException(Response.status(500).entity("test exception").build()));

        WebApplicationException ex = assertThrows(WebApplicationException.class, () -> assertionController.startAuthentication(userName, keyHandle, appId, sessionId));
        assertNotNull(ex);
        assertNotNull(ex.getResponse());
        assertEquals(ex.getResponse().getStatus(), 500);
        assertEquals(ex.getResponse().getEntity(), "test exception");

        verify(appConfiguration).getFido2Configuration();
        verify(appConfiguration).isSuperGluuEnabled();
        verifyNoInteractions(log, assertionSuperGluuController);
        verifyNoMoreInteractions(errorResponseFactory);
    }

    @Test
    void startAuthentication_ifFidoConfigurationNotNullAndThrownError_unknownError() {
        String userName = "test_username";
        String keyHandle = "test_key_handle";
        String appId = "test_app_id";
        String sessionId = "test_session_id";
        when(appConfiguration.getFido2Configuration()).thenReturn(mock(Fido2Configuration.class));
        when(assertionSuperGluuController.startAuthentication(any(), any(), any(), any())).thenThrow(new RuntimeException("Runtime test error"));
        when(errorResponseFactory.unknownError(any())).thenReturn(new WebApplicationException(Response.status(500).entity("test exception").build()));

        WebApplicationException ex = assertThrows(WebApplicationException.class, () -> assertionController.startAuthentication(userName, keyHandle, appId, sessionId));
        assertNotNull(ex);
        assertNotNull(ex.getResponse());
        assertEquals(ex.getResponse().getStatus(), 500);
        assertEquals(ex.getResponse().getEntity(), "test exception");

        verify(appConfiguration).getFido2Configuration();
        verify(appConfiguration, never()).isSuperGluuEnabled();
        verify(log).debug("Start authentication: username = {}, keyhandle = {}, application = {}, session_id = {}", userName, keyHandle, appId, sessionId);
        verify(log).error(contains("Unknown Error"), any(), any());
        verifyNoMoreInteractions(appConfiguration, log);
    }

    @Test
    void startAuthentication_ifFidoConfigurationIsNullAndSuperGluuEnabledIsTrue_success() {
        String userName = "test_username";
        String keyHandle = "test_key_handle";
        String appId = "test_app_id";
        String sessionId = "test_session_id";
        when(appConfiguration.getFido2Configuration()).thenReturn(null);
        when(appConfiguration.isSuperGluuEnabled()).thenReturn(true);
        when(assertionSuperGluuController.startAuthentication(any(), any(), any(), any())).thenReturn(mock(ObjectNode.class));

        Response response = assertionController.startAuthentication(userName, keyHandle, appId, sessionId);
        assertNotNull(response);
        assertEquals(response.getStatus(), 200);

        verify(appConfiguration).getFido2Configuration();
        verify(appConfiguration).isSuperGluuEnabled();
        verify(assertionSuperGluuController).startAuthentication(userName, keyHandle, appId, sessionId);
        verify(log).debug("Start authentication: username = {}, keyhandle = {}, application = {}, session_id = {}", userName, keyHandle, appId, sessionId);
        verify(log).debug(contains("Prepared U2F_V2 authentication options request"), anyString());
        verifyNoInteractions(errorResponseFactory);
        verifyNoMoreInteractions(log);
    }

    @Test
    void finishAuthentication_ifFido2ConfigurationIsNullAndSuperGluuEnabledIsFalse_forbiddenException() {
        String userName = "test_username";
        String authenticateResponseString = "test_authenticate_response_string";
        when(appConfiguration.getFido2Configuration()).thenReturn(null);
        when(appConfiguration.isSuperGluuEnabled()).thenReturn(false);

        when(errorResponseFactory.forbiddenException()).thenReturn(new WebApplicationException(Response.status(500).entity("test exception").build()));
=======
   
>>>>>>> 6b34de0a

   
}<|MERGE_RESOLUTION|>--- conflicted
+++ resolved
@@ -1,10 +1,5 @@
 package io.jans.fido2.ws.rs.controller;
 
-<<<<<<< HEAD
-import com.fasterxml.jackson.databind.JsonNode;
-import com.fasterxml.jackson.databind.node.ObjectNode;
-import io.jans.fido2.model.assertion.*;
-=======
 import static org.junit.jupiter.api.Assertions.assertEquals;
 import static org.junit.jupiter.api.Assertions.assertNotNull;
 import static org.junit.jupiter.api.Assertions.assertThrows;
@@ -28,7 +23,6 @@
 import io.jans.fido2.model.assertion.AssertionOptions;
 import io.jans.fido2.model.assertion.AssertionOptionsResponse;
 import io.jans.fido2.model.assertion.AssertionResult;
->>>>>>> 6b34de0a
 import io.jans.fido2.model.common.AttestationOrAssertionResponse;
 import io.jans.fido2.model.conf.AppConfiguration;
 import io.jans.fido2.model.conf.Fido2Configuration;
@@ -108,10 +102,6 @@
 
         verify(appConfiguration).getFido2Configuration();
         verify(log).error(contains("Unknown Error"), any(), any());
-<<<<<<< HEAD
-        verify(commonVerifiers).verifyNotUseGluuParameters(any());
-=======
->>>>>>> 6b34de0a
         verify(assertionService).options(any());
         verifyNoMoreInteractions(errorResponseFactory);
     }
@@ -126,10 +116,6 @@
         assertEquals(response.getStatus(), 200);
 
         verify(appConfiguration).getFido2Configuration();
-<<<<<<< HEAD
-        verify(commonVerifiers).verifyNotUseGluuParameters(any());
-=======
->>>>>>> 6b34de0a
         verify(assertionService).options(any());
         verifyNoInteractions(log, errorResponseFactory);
     }
@@ -232,10 +218,6 @@
         assertEquals(response.getStatus(), 200);
 
         verify(appConfiguration).getFido2Configuration();
-<<<<<<< HEAD
-        verify(commonVerifiers).verifyNotUseGluuParameters(any());
-=======
->>>>>>> 6b34de0a
         verify(assertionService).options(any());
         verifyNoInteractions(log, errorResponseFactory);
     }
@@ -285,10 +267,6 @@
 
         verify(appConfiguration).getFido2Configuration();
         verify(log).error(contains("Unknown Error"), any(), any());
-<<<<<<< HEAD
-        verify(commonVerifiers).verifyNotUseGluuParameters(any());
-=======
->>>>>>> 6b34de0a
         verify(assertionService).verify(any());
         verifyNoMoreInteractions(errorResponseFactory);
     }
@@ -303,94 +281,11 @@
         assertEquals(response.getStatus(), 200);
 
         verify(appConfiguration).getFido2Configuration();
-<<<<<<< HEAD
-        verify(commonVerifiers).verifyNotUseGluuParameters(any());
-=======
->>>>>>> 6b34de0a
         verify(assertionService).verify(any());
         verifyNoInteractions(log, errorResponseFactory);
     }
 
-<<<<<<< HEAD
-    @Test
-    void startAuthentication_ifFido2ConfigurationIsNullAndSuperGluuEnabledIsFalse_forbiddenException() {
-        String userName = "test_username";
-        String keyHandle = "test_key_handle";
-        String appId = "test_app_id";
-        String sessionId = "test_session_id";
-        when(appConfiguration.getFido2Configuration()).thenReturn(null);
-        when(appConfiguration.isSuperGluuEnabled()).thenReturn(false);
-        when(errorResponseFactory.forbiddenException()).thenReturn(new WebApplicationException(Response.status(500).entity("test exception").build()));
-
-        WebApplicationException ex = assertThrows(WebApplicationException.class, () -> assertionController.startAuthentication(userName, keyHandle, appId, sessionId));
-        assertNotNull(ex);
-        assertNotNull(ex.getResponse());
-        assertEquals(ex.getResponse().getStatus(), 500);
-        assertEquals(ex.getResponse().getEntity(), "test exception");
-
-        verify(appConfiguration).getFido2Configuration();
-        verify(appConfiguration).isSuperGluuEnabled();
-        verifyNoInteractions(log, assertionSuperGluuController);
-        verifyNoMoreInteractions(errorResponseFactory);
-    }
-
-    @Test
-    void startAuthentication_ifFidoConfigurationNotNullAndThrownError_unknownError() {
-        String userName = "test_username";
-        String keyHandle = "test_key_handle";
-        String appId = "test_app_id";
-        String sessionId = "test_session_id";
-        when(appConfiguration.getFido2Configuration()).thenReturn(mock(Fido2Configuration.class));
-        when(assertionSuperGluuController.startAuthentication(any(), any(), any(), any())).thenThrow(new RuntimeException("Runtime test error"));
-        when(errorResponseFactory.unknownError(any())).thenReturn(new WebApplicationException(Response.status(500).entity("test exception").build()));
-
-        WebApplicationException ex = assertThrows(WebApplicationException.class, () -> assertionController.startAuthentication(userName, keyHandle, appId, sessionId));
-        assertNotNull(ex);
-        assertNotNull(ex.getResponse());
-        assertEquals(ex.getResponse().getStatus(), 500);
-        assertEquals(ex.getResponse().getEntity(), "test exception");
-
-        verify(appConfiguration).getFido2Configuration();
-        verify(appConfiguration, never()).isSuperGluuEnabled();
-        verify(log).debug("Start authentication: username = {}, keyhandle = {}, application = {}, session_id = {}", userName, keyHandle, appId, sessionId);
-        verify(log).error(contains("Unknown Error"), any(), any());
-        verifyNoMoreInteractions(appConfiguration, log);
-    }
-
-    @Test
-    void startAuthentication_ifFidoConfigurationIsNullAndSuperGluuEnabledIsTrue_success() {
-        String userName = "test_username";
-        String keyHandle = "test_key_handle";
-        String appId = "test_app_id";
-        String sessionId = "test_session_id";
-        when(appConfiguration.getFido2Configuration()).thenReturn(null);
-        when(appConfiguration.isSuperGluuEnabled()).thenReturn(true);
-        when(assertionSuperGluuController.startAuthentication(any(), any(), any(), any())).thenReturn(mock(ObjectNode.class));
-
-        Response response = assertionController.startAuthentication(userName, keyHandle, appId, sessionId);
-        assertNotNull(response);
-        assertEquals(response.getStatus(), 200);
-
-        verify(appConfiguration).getFido2Configuration();
-        verify(appConfiguration).isSuperGluuEnabled();
-        verify(assertionSuperGluuController).startAuthentication(userName, keyHandle, appId, sessionId);
-        verify(log).debug("Start authentication: username = {}, keyhandle = {}, application = {}, session_id = {}", userName, keyHandle, appId, sessionId);
-        verify(log).debug(contains("Prepared U2F_V2 authentication options request"), anyString());
-        verifyNoInteractions(errorResponseFactory);
-        verifyNoMoreInteractions(log);
-    }
-
-    @Test
-    void finishAuthentication_ifFido2ConfigurationIsNullAndSuperGluuEnabledIsFalse_forbiddenException() {
-        String userName = "test_username";
-        String authenticateResponseString = "test_authenticate_response_string";
-        when(appConfiguration.getFido2Configuration()).thenReturn(null);
-        when(appConfiguration.isSuperGluuEnabled()).thenReturn(false);
-
-        when(errorResponseFactory.forbiddenException()).thenReturn(new WebApplicationException(Response.status(500).entity("test exception").build()));
-=======
    
->>>>>>> 6b34de0a
 
    
 }