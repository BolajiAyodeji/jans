--- conflicted
+++ resolved
@@ -29,24 +29,16 @@
 import io.jans.fido2.service.app.ConfigurationFactory;
 import io.jans.fido2.service.verifier.CertificateVerifier;
 import io.jans.service.cdi.event.ApplicationInitialized;
-<<<<<<< HEAD
-import io.jans.service.document.store.service.DBDocumentService;
-import io.jans.service.document.store.service.Document;
-=======
 import io.jans.service.document.store.exception.DocumentException;
 import io.jans.service.document.store.model.Document;
 import io.jans.service.document.store.service.DBDocumentService;
->>>>>>> 6b34de0a
 import io.jans.util.Pair;
 import io.jans.util.StringHelper;
 import jakarta.enterprise.context.ApplicationScoped;
 import jakarta.enterprise.event.Observes;
 import jakarta.inject.Inject;
 import org.apache.commons.codec.digest.DigestUtils;
-<<<<<<< HEAD
-=======
 import org.apache.commons.io.IOUtils;
->>>>>>> 6b34de0a
 import org.apache.commons.lang3.StringUtils;
 import org.slf4j.Logger;
 
@@ -396,44 +388,26 @@
 				try {
 					dbDocumentService.removeDocument(certDoc);
 				} catch (Exception e) {
-<<<<<<< HEAD
-					throw new RuntimeException(e);
-=======
 					log.error("Failed to remove document file[ath:'" +certDoc.getFilePath()+ "' : " , e);
 					throw new DocumentException(e);
->>>>>>> 6b34de0a
 				}
 			}
 
 			for (String cert : headerCertificatesX5c) {
 				Document document = new Document();
-<<<<<<< HEAD
-				document.setDisplayName(metadataServer + "_" + (index++));
-				document.setDescription("metadata certificate for " + metadataServer);
-				document.setJansService(new ArrayList<>(Arrays.asList("Fido2 MDS")));
-=======
 				document.setFileName(metadataServer + "_" + (index++));
 				document.setDescription("metadata certificate for " + metadataServer);
 				document.setService(new ArrayList<>(Arrays.asList("Fido2 MDS")));
->>>>>>> 6b34de0a
 				try {
 					document.setDocument(cert);
 					document.setInum(dbDocumentService.generateInumForNewDocument());
 					document.setDn(dbDocumentService.getDnForDocument(document.getInum()));
-<<<<<<< HEAD
-					document.setJansEnabled(true);
-					dbDocumentService.addDocument(document);
-					result.add(document.getInum());
-				} catch (Exception e) {
-					throw new RuntimeException(e);
-=======
 					document.setEnabled(true);
 					dbDocumentService.addDocument(document);
 					result.add(document.getInum());
 				} catch (Exception e) {
 					log.error("Failed to add document for  '" + document.getFileName() + ", message: " + e.getMessage(), e);
 					throw new DocumentException(e);
->>>>>>> 6b34de0a
 				}
 			}
 	}
