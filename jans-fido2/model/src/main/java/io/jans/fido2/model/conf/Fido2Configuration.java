--- conflicted
+++ resolved
@@ -49,23 +49,13 @@
     private List<MetadataServer> metadataServers = new ArrayList<MetadataServer>();
     @DocProperty(description = "Boolean value indicating whether the MDS download should be omitted")
     private boolean disableMetadataService = false;
-<<<<<<< HEAD
-    @DocProperty(description = "Boolean value indicating whether MDS validation should be omitted during attestation")
-    private boolean skipAttestation = false;
-=======
->>>>>>> 6b34de0a
     @DocProperty(description = "Hints to the RP - security-key, client-device, hybrid")
     private List<String> hints = new ArrayList<String>();
     @DocProperty(description = "If authenticators have been enabled for use in a specific protected envt (enterprise authenticators)")
     private boolean enterpriseAttestation = false;
-<<<<<<< HEAD
-    
-    
-=======
     @DocProperty(description = "Enum value indicating whether MDS validation should be omitted during attestation")
     private String attestationMode;
 
->>>>>>> 6b34de0a
     public String getAuthenticatorCertsFolder() {
         return authenticatorCertsFolder;
     }
@@ -130,18 +120,6 @@
 	}
 
 
-<<<<<<< HEAD
-   
-
-	public boolean isSkipAttestation() {
-		return skipAttestation;
-	}
-
-
-	public void setSkipAttestation(boolean skipAttestation) {
-		this.skipAttestation = skipAttestation;
-	}
-
 	public List<String> getHints() {
 		return hints;
 	}
@@ -151,17 +129,6 @@
 		this.hints = hints;
 	}
 
-=======
-	public List<String> getHints() {
-		return hints;
-	}
-
-
-	public void setHints(List<String> hints) {
-		this.hints = hints;
-	}
-
->>>>>>> 6b34de0a
 	public boolean isEnterpriseAttestation() {
 		return enterpriseAttestation;
 	}
@@ -173,7 +140,6 @@
 	
     public int getMetadataRefreshInterval() {
         return metadataRefreshInterval;
-<<<<<<< HEAD
     }
 
     public void setMetadataRefreshInterval(int metadataRefreshInterval) {
@@ -210,43 +176,6 @@
 
     public void setMetadataServers(List<MetadataServer> metadataServers) {
         this.metadataServers = metadataServers;
-=======
-    }
-
-    public void setMetadataRefreshInterval(int metadataRefreshInterval) {
-        this.metadataRefreshInterval = metadataRefreshInterval;
-    }
-
-    public boolean isDebugUserAutoEnrollment() {
-        return debugUserAutoEnrollment;
-    }
-
-    public void setDebugUserAutoEnrollment(boolean debugUserAutoEnrollment) {
-        this.debugUserAutoEnrollment = debugUserAutoEnrollment;
-    }
-
-    public List<String> getEnabledFidoAlgorithms() {
-        return enabledFidoAlgorithms;
-    }
-
-    public void setEnabledFidoAlgorithms(List<String> enabledFidoAlgorithms) {
-        this.enabledFidoAlgorithms = enabledFidoAlgorithms;
-    }
-
-    public boolean isDisableMetadataService() {
-        return disableMetadataService;
-    }
-
-    public void setDisableMetadataService(boolean disableMetadataService) {
-        this.disableMetadataService = disableMetadataService;
-    }
-
-    public List<MetadataServer> getMetadataServers() {
-        return metadataServers;
-    }
-
-    public void setMetadataServers(List<MetadataServer> metadataServers) {
-        this.metadataServers = metadataServers;
     }
 
     public String getAttestationMode(){
@@ -254,18 +183,13 @@
     }
     public void setAttestationMode(String attestationMode) {
         this.attestationMode = attestationMode;
->>>>>>> 6b34de0a
     }
 
 	public Fido2Configuration(String authenticatorCertsFolder, String mdsAccessToken, String mdsCertsFolder,
 			String mdsTocsFolder, boolean checkU2fAttestations, boolean debugUserAutoEnrollment,
 			int unfinishedRequestExpiration, int metadataRefreshInterval, String serverMetadataFolder,
 			List<String> enabledFidoAlgorithms, List<RequestedParty> requestedParties,
-<<<<<<< HEAD
-			List<MetadataServer> metadataServers, boolean disableMetadataService, boolean skipAttestation,
-=======
 			List<MetadataServer> metadataServers, boolean disableMetadataService, String attestationMode,
->>>>>>> 6b34de0a
 			List<String> hints, boolean enterpriseAttestation) {
 		super();
 		this.authenticatorCertsFolder = authenticatorCertsFolder;
@@ -281,20 +205,12 @@
 		this.requestedParties = requestedParties;
 		this.metadataServers = metadataServers;
 		this.disableMetadataService = disableMetadataService;
-<<<<<<< HEAD
-		this.skipAttestation = skipAttestation;
-=======
 		this.attestationMode = attestationMode;
->>>>>>> 6b34de0a
 		this.hints = hints;
 		this.enterpriseAttestation = enterpriseAttestation;
 	}
     
    
-<<<<<<< HEAD
-
-}
-=======
 	public Fido2Configuration() {}
 
 	@Override
@@ -311,5 +227,4 @@
 	}
 	
 	
-}
->>>>>>> 6b34de0a
+}