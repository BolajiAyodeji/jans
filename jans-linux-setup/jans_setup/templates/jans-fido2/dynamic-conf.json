{
   "issuer":"https://%(hostname)s",
   "baseEndpoint":"https://%(hostname)s/jans-fido2/restv1",
   "cleanServiceInterval":60,
   "cleanServiceBatchChunkSize":10000,
   "useLocalCache":true,
   "disableJdkLogger":true,
   "loggingLevel":"INFO",
   "loggingLayout":"text",
   "externalLoggerConfiguration":"",
   "metricReporterInterval":300,
   "metricReporterKeepDataDays":15,
   "metricReporterEnabled":true,
   "personCustomObjectClassList":[
      "jansCustomPerson",
      "jansPerson"
   ],
   "superGluuEnabled": false,
   "sessionIdPersistInCache": false,
   "oldU2fMigrationEnabled": true,
   "errorReasonEnabled": false,
   "fido2Configuration":{
      "authenticatorCertsFolder":"%(fido2ConfigFolder)s/authenticator_cert",
      "mdsCertsFolder":"%(fido2ConfigFolder)s/mds/cert",
      "mdsTocsFolder":"%(fido2ConfigFolder)s/mds/toc",
      "serverMetadataFolder":"%(fido2ConfigFolder)s/server_metadata",
      "enabledFidoAlgorithms":[
         "RS256",
         "ES256","Ed25519"
      ],
      "rp":[
         {
            "id":"https://%(hostname)s",
            "origins":[
               "%(hostname)s"
            ]
         }
      ],
      "debugUserAutoEnrollment":false,
      "unfinishedRequestExpiration":180,
      "authenticationHistoryExpiration":1296000,
      "metadataUrlsProvider":"",
<<<<<<< HEAD
      "skipDownloadMdsEnabled":false,
      "skipAttestation":false,
      "enterpriseAttestation":"false",
      "hints":["security-key","client-device","hybrid"]
=======
      "disableMetadataService":false,
      "skipValidateMdsInAttestationEnabled":false,
      "assertionOptionsGenerateEndpointEnabled":true
>>>>>>> b21ab670
   }
}<|MERGE_RESOLUTION|>--- conflicted
+++ resolved
@@ -40,15 +40,11 @@
       "unfinishedRequestExpiration":180,
       "authenticationHistoryExpiration":1296000,
       "metadataUrlsProvider":"",
-<<<<<<< HEAD
+
       "skipDownloadMdsEnabled":false,
       "skipAttestation":false,
       "enterpriseAttestation":"false",
       "hints":["security-key","client-device","hybrid"]
-=======
-      "disableMetadataService":false,
-      "skipValidateMdsInAttestationEnabled":false,
-      "assertionOptionsGenerateEndpointEnabled":true
->>>>>>> b21ab670
+
    }
 }