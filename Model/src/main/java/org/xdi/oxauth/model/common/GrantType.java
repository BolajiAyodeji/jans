--- conflicted
+++ resolved
@@ -82,11 +82,7 @@
      */
     OXAUTH_EXCHANGE_TOKEN("oxauth_exchange_token");
 
-<<<<<<< HEAD
-    private final String name;
-=======
     private final String value;
->>>>>>> 42aadc20
     private String uri;
 
     private static Map<String, GrantType> mapByValues = new HashMap<String, GrantType>();
@@ -98,17 +94,6 @@
     }
 
     private GrantType() {
-<<<<<<< HEAD
-        this.name = null;
-    }
-
-    private GrantType(String name) {
-        this.name = name;
-    }
-
-    public String getName() {
-        return name;
-=======
         this.value = null;
     }
 
@@ -128,7 +113,6 @@
     @Override
     public String getValue() {
         return value;
->>>>>>> 42aadc20
     }
 
     /**
@@ -143,11 +127,7 @@
     public static GrantType fromString(String param) {
         if (param != null) {
             for (GrantType gt : GrantType.values()) {
-<<<<<<< HEAD
-                if (param.equals(gt.name)) {
-=======
                 if (param.equals(gt.value)) {
->>>>>>> 42aadc20
                     return gt;
                 }
             }
@@ -182,11 +162,7 @@
         if (this == EXTENSION) {
             return uri;
         } else {
-<<<<<<< HEAD
-            return name;
-=======
             return value;
->>>>>>> 42aadc20
         }
     }
 }