--- conflicted
+++ resolved
@@ -17,15 +17,7 @@
 import org.xdi.oxauth.client.RegisterRequest;
 import org.xdi.oxauth.model.audit.Action;
 import org.xdi.oxauth.model.audit.OAuth2AuditLog;
-<<<<<<< HEAD
-import org.xdi.oxauth.model.common.AuthenticationMethod;
-import org.xdi.oxauth.model.common.GrantType;
-import org.xdi.oxauth.model.common.ResponseType;
-import org.xdi.oxauth.model.common.Scope;
-import org.xdi.oxauth.model.common.SubjectType;
-=======
 import org.xdi.oxauth.model.common.*;
->>>>>>> 301c834b
 import org.xdi.oxauth.model.config.StaticConfiguration;
 import org.xdi.oxauth.model.configuration.AppConfiguration;
 import org.xdi.oxauth.model.crypto.signature.SignatureAlgorithm;
@@ -278,13 +270,6 @@
         if (StringUtils.isNotBlank(requestObject.getSectorIdentifierUri())) {
             p_client.setSectorIdentifierUri(requestObject.getSectorIdentifierUri());
         }
-<<<<<<< HEAD
-       
-        List<ResponseType> responseTypes = requestObject.getResponseTypes();
-        if (responseTypes != null && !responseTypes.isEmpty()) {
-            responseTypes = new ArrayList<ResponseType>(new HashSet<ResponseType>(responseTypes)); // Remove repeated elements
-            p_client.setResponseTypes(responseTypes.toArray(new ResponseType[responseTypes.size()]));
-=======
 
         Set<ResponseType> responseTypeSet = new HashSet<ResponseType>();
         responseTypeSet.addAll(requestObject.getResponseTypes());
@@ -298,7 +283,6 @@
         if (responseTypeSet.contains(ResponseType.CODE)) {
             grantTypeSet.add(GrantType.AUTHORIZATION_CODE);
             grantTypeSet.add(GrantType.REFRESH_TOKEN);
->>>>>>> 301c834b
         }
         if (responseTypeSet.contains(ResponseType.TOKEN) || responseTypeSet.contains(ResponseType.ID_TOKEN)) {
             grantTypeSet.add(GrantType.IMPLICIT);
