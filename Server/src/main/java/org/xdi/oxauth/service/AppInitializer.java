--- conflicted
+++ resolved
@@ -1,690 +1,612 @@
-/*
- * oxAuth is available under the MIT License (2008). See http://opensource.org/licenses/MIT for full text.
- *
- * Copyright (c) 2014, Gluu
- */
-
-package org.xdi.oxauth.service;
-
-<<<<<<< HEAD
-import com.unboundid.ldap.sdk.ResultCode;
-=======
-import java.util.ArrayList;
-import java.util.Arrays;
-import java.util.List;
-import java.util.Properties;
-import java.util.concurrent.atomic.AtomicBoolean;
-
-import javax.annotation.PostConstruct;
-import javax.enterprise.context.ApplicationScoped;
-import javax.enterprise.context.BeforeDestroyed;
-import javax.enterprise.context.Initialized;
-import javax.enterprise.event.Event;
-import javax.enterprise.event.Observes;
-import javax.enterprise.inject.Instance;
-import javax.enterprise.inject.Produces;
-import javax.enterprise.inject.spi.BeanManager;
-import javax.inject.Inject;
-import javax.inject.Named;
-import javax.servlet.ServletContext;
-
->>>>>>> 2dfc9d65
-import org.apache.logging.log4j.Level;
-import org.apache.logging.log4j.core.LoggerContext;
-import org.codehaus.jackson.map.ObjectMapper;
-import org.gluu.site.ldap.OperationsFacade;
-import org.gluu.site.ldap.persistence.LdapEntryManager;
-import org.gluu.site.ldap.persistence.exception.LdapMappingException;
-import org.jboss.weld.util.reflection.ParameterizedTypeImpl;
-import org.slf4j.Logger;
-import org.xdi.exception.ConfigurationException;
-import org.xdi.model.SimpleProperty;
-import org.xdi.model.custom.script.CustomScriptType;
-import org.xdi.model.ldap.GluuLdapConfiguration;
-import org.xdi.oxauth.model.appliance.GluuAppliance;
-import org.xdi.oxauth.model.auth.AuthenticationMode;
-import org.xdi.oxauth.model.config.ConfigurationFactory;
-import org.xdi.oxauth.model.config.oxIDPAuthConf;
-import org.xdi.oxauth.model.configuration.AppConfiguration;
-import org.xdi.oxauth.model.util.SecurityProviderUtility;
-<<<<<<< HEAD
-import org.xdi.oxauth.service.cdi.event.*;
-import org.xdi.oxauth.service.external.ExternalAuthenticationService;
-import org.xdi.oxauth.service.status.ldap.LdapStatusTimer;
-=======
-import org.xdi.oxauth.service.cdi.event.AuthConfigurationEvent;
-import org.xdi.oxauth.service.cdi.event.ConfigurationUpdate;
-import org.xdi.oxauth.service.cdi.event.LdapConfigurationReload;
-import org.xdi.oxauth.service.cdi.event.ReloadAuthScript;
-import org.xdi.oxauth.service.cdi.event.Scheduled;
-import org.xdi.oxauth.service.external.ExternalAuthenticationService;
-import org.xdi.oxauth.service.status.ldap.LdapStatusTimer;
-import org.xdi.oxauth.util.ServerUtil;
->>>>>>> 2dfc9d65
-import org.xdi.service.PythonService;
-import org.xdi.service.custom.script.CustomScriptManager;
-import org.xdi.service.ldap.LdapConnectionService;
-import org.xdi.service.timer.QuartzSchedulerManager;
-import org.xdi.service.timer.event.TimerEvent;
-import org.xdi.service.timer.schedule.TimerSchedule;
-import org.xdi.util.StringHelper;
-import org.xdi.util.properties.FileConfiguration;
-import org.xdi.util.security.StringEncrypter;
-import org.xdi.util.security.StringEncrypter.EncryptionException;
-
-import javax.annotation.PostConstruct;
-import javax.enterprise.context.ApplicationScoped;
-import javax.enterprise.context.BeforeDestroyed;
-import javax.enterprise.context.Initialized;
-import javax.enterprise.event.Event;
-import javax.enterprise.event.Observes;
-import javax.enterprise.inject.Instance;
-import javax.enterprise.inject.Produces;
-import javax.inject.Inject;
-import javax.inject.Named;
-import javax.servlet.ServletContext;
-import java.util.ArrayList;
-import java.util.Arrays;
-import java.util.List;
-import java.util.Properties;
-import java.util.concurrent.atomic.AtomicBoolean;
-
-/**
- * @author Javier Rojas Blum
- * @author Yuriy Movchan
- * @author Yuriy Zabrovarnyy
- * @version 0.1, 24/10/2011
- */
-@ApplicationScoped
-@Named
-public class AppInitializer {
-
-	private final static String EVENT_TYPE = "AppInitializerTimerEvent";
-    private final static int DEFAULT_INTERVAL = 30; // 30 seconds
-
-    public static final String LDAP_AUTH_CONFIG_NAME = "ldapAuthConfig";
-
-    public static final String LDAP_ENTRY_MANAGER_NAME = "ldapEntryManager";
-    public static final String LDAP_AUTH_ENTRY_MANAGER_NAME = "ldapAuthEntryManager";
-
-    @Inject
-    private Logger log;
-
-	@Inject
-<<<<<<< HEAD
-=======
-	private BeanManager beanManager;
-
-	@Inject
->>>>>>> 2dfc9d65
-	private Event<String> event;
-
-	@Inject
-	private Event<TimerEvent> timerEvent;
-	
-	@Inject @Named(LDAP_ENTRY_MANAGER_NAME)
-	private Instance<LdapEntryManager> ldapEntryManagerInstance;
-	
-	@Inject @Named(LDAP_AUTH_ENTRY_MANAGER_NAME)
-	private Instance<List<LdapEntryManager>> ldapAuthEntryManagerInstance;
-
-	@Inject @Named(LDAP_AUTH_CONFIG_NAME)
-	private Instance<List<GluuLdapConfiguration>> ldapAuthConfigInstance;
-
-	@Inject
-	private Instance<AuthenticationMode> authenticationModeInstance;
-
-	@Inject
-	private Instance<EncryptionService> encryptionServiceInstance;
-
-    @Inject
-    private ApplianceService applianceService;
-
-    @Inject
-    private PythonService pythonService;
-
-    @Inject
-    private MetricService metricService;
-
-    @Inject
-    private CustomScriptManager customScriptManager;
-
-	@Inject
-	private ConfigurationFactory configurationFactory;
-	
-	@Inject
-	private CleanerTimer cleanerTimer;
-	
-<<<<<<< HEAD
-	@Inject
-	private KeyGeneratorTimer keyGeneratorTimer;
-	
-	@Inject
-=======
-	@Inject
-	private KeyGeneratorTimer keyGeneratorTimer;
-	
-	@Inject
->>>>>>> 2dfc9d65
-	private LdapStatusTimer ldapStatusTimer;
-	
-	@Inject
-	private QuartzSchedulerManager quartzSchedulerManager;
-    
-	private FileConfiguration ldapConfig;
-	private List<GluuLdapConfiguration> ldapAuthConfigs;
-
-	private LdapConnectionService connectionProvider;
-	private LdapConnectionService bindConnectionProvider;
-
-	private List<LdapConnectionService> authConnectionProviders;
-	private List<LdapConnectionService> authBindConnectionProviders;
-
-    private AtomicBoolean isActive;
-	private long lastFinishedTime;
-	private AuthenticationMode authenticationMode;
-
-	@PostConstruct
-    public void createApplicationComponents() {
-    	SecurityProviderUtility.installBCProvider();
-    }
-
-    public void applicationInitialized(@Observes @Initialized(ApplicationScoped.class) Object init) {
-		List<CustomScriptType> supportedCustomScriptTypes = Arrays.asList(CustomScriptType.PERSON_AUTHENTICATION, CustomScriptType.CLIENT_REGISTRATION,
-				CustomScriptType.ID_GENERATOR, CustomScriptType.UMA_AUTHORIZATION_POLICY, CustomScriptType.APPLICATION_SESSION, CustomScriptType.DYNAMIC_SCOPE);
-    	createConnectionProvider();
-        configurationFactory.create();
-
-        LdapEntryManager localLdapEntryManager = ldapEntryManagerInstance.get();
-        List<GluuLdapConfiguration> ldapAuthConfigs = loadLdapAuthConfigs(localLdapEntryManager);
-        createAuthConnectionProviders(ldapAuthConfigs);
-
-        setDefaultAuthenticationMethod(localLdapEntryManager);
-
-        pythonService.initPythonInterpreter(configurationFactory.getLdapConfiguration().getString("pythonModulesDir", null));
-        customScriptManager.init(supportedCustomScriptTypes);
-        metricService.init();
-
-        // Start timer
-        quartzSchedulerManager.start();
-    	
-    	// Schedule timer tasks
-        ldapStatusTimer.initTimer();
-        cleanerTimer.initTimer();
-        configurationFactory.initTimer();
-        keyGeneratorTimer.initTimer();
-        initTimer();
-	}
-
-    @Produces @ApplicationScoped
-	public StringEncrypter getStringEncrypter() {
-		String encodeSalt = configurationFactory.getCryptoConfigurationSalt();
-    	
-    	if (StringHelper.isEmpty(encodeSalt)) {
-    		throw new ConfigurationException("Encode salt isn't defined");
-    	}
-    	
-    	try {
-    		StringEncrypter stringEncrypter = StringEncrypter.instance(encodeSalt);
-    		
-    		return stringEncrypter;
-		} catch (EncryptionException ex) {
-    		throw new ConfigurationException("Failed to create StringEncrypter instance");
-		}
-	}
-
-    public void initTimer() {
-		this.isActive = new AtomicBoolean(false);
-		this.lastFinishedTime = System.currentTimeMillis();
-
-		timerEvent.fire(new TimerEvent(new TimerSchedule(1 * 60, DEFAULT_INTERVAL), new AuthConfigurationEvent(),
-				Scheduled.Literal.INSTANCE));
-    }
-
-    public void destroy(@Observes @BeforeDestroyed(ApplicationScoped.class) ServletContext init) {
-    	log.info("Closing LDAP connection at server shutdown...");
-        LdapEntryManager ldapEntryManager = ldapEntryManagerInstance.get();
-        closeLdapEntryManager(ldapEntryManager);
-        
-    	List<LdapEntryManager> ldapAuthEntryManagers = ldapAuthEntryManagerInstance.get();
-        closeLdapAuthEntryManagers(ldapAuthEntryManagers);
-    }
-    
-    public void reloadConfigurationTimerEvent(@Observes @Scheduled AuthConfigurationEvent authConfigurationEvent) {
-		if (this.isActive.get()) {
-			return;
-		}
-
-		if (!this.isActive.compareAndSet(false, true)) {
-			return;
-		}
-
-		try {
-			reloadConfiguration();
-		} catch (Throwable ex) {
-			log.error("Exception happened while reloading application configuration", ex);
-		} finally {
-			this.isActive.set(false);
-			this.lastFinishedTime = System.currentTimeMillis();
-		}
-	}
-
-	private void reloadConfiguration() {
-        LdapEntryManager localLdapEntryManager = ldapEntryManagerInstance.get();
-<<<<<<< HEAD
-=======
-
-        log.trace("Attempting to use {}: {}", LDAP_ENTRY_MANAGER_NAME, localLdapEntryManager.getLdapOperationService());
->>>>>>> 2dfc9d65
-		List<GluuLdapConfiguration> newLdapAuthConfigs = loadLdapAuthConfigs(localLdapEntryManager);
-		
-		if (!this.ldapAuthConfigs.equals(newLdapAuthConfigs)) {
-			recreateLdapAuthEntryManagers(newLdapAuthConfigs);
-			event.select(ReloadAuthScript.Literal.INSTANCE).fire(ExternalAuthenticationService.MODIFIED_INTERNAL_TYPES_EVENT_TYPE);
-
-			setDefaultAuthenticationMethod(localLdapEntryManager);
-		}
-	}
-
-	/*
-	 * Utility method which can be used in custom scripts
-	 */
-	public LdapEntryManager createLdapAuthEntryManager(GluuLdapConfiguration ldapAuthConfig) {
-    	LdapConnectionProviders ldapConnectionProviders = createAuthConnectionProviders(ldapAuthConfig);
-
-    	LdapEntryManager ldapAuthEntryManager = new LdapEntryManager(new OperationsFacade(ldapConnectionProviders.getConnectionProvider(), ldapConnectionProviders.getConnectionBindProvider()));
-	    log.debug("Created custom authentication LdapEntryManager: {}", ldapAuthEntryManager);
-	        
-		return ldapAuthEntryManager;
-	}
-
-    @Produces @ApplicationScoped @Named(LDAP_ENTRY_MANAGER_NAME)
-    public LdapEntryManager getLdapEntryManager() {
-        LdapEntryManager ldapEntryManager = new LdapEntryManager(new OperationsFacade(this.connectionProvider, this.bindConnectionProvider));
-        log.info("Created {}: {}", new Object[] { LDAP_ENTRY_MANAGER_NAME, ldapEntryManager.getLdapOperationService() });
-
-        return ldapEntryManager;
-    }
-
-    @Produces @ApplicationScoped @Named(LDAP_AUTH_CONFIG_NAME)
-    public List<GluuLdapConfiguration> createLdapAuthConfigs() {
-    	return ldapAuthConfigs;
-    }
-
-    @Produces @ApplicationScoped @Named(LDAP_AUTH_ENTRY_MANAGER_NAME)
-	public List<LdapEntryManager> createLdapAuthEntryManager() {
-		List<LdapEntryManager> ldapAuthEntryManagers = new ArrayList<LdapEntryManager>();
-		if (this.ldapAuthConfigs.size() == 0) {
-			return ldapAuthEntryManagers;
-		}
-
-		for (int i = 0; i < this.ldapAuthConfigs.size(); i++) {
-			LdapEntryManager ldapAuthEntryManager = new LdapEntryManager(new OperationsFacade(this.authConnectionProviders.get(i), this.authBindConnectionProviders.get(i)));
-	        log.debug("Created {}#{}: {}", new Object[] { LDAP_AUTH_ENTRY_MANAGER_NAME, i, ldapAuthEntryManager });
-	        
-	        ldapAuthEntryManagers.add(ldapAuthEntryManager);
-		}
-
-		return ldapAuthEntryManagers;
-	}
-
-    public void recreateLdapEntryManager(@Observes @LdapConfigurationReload String event) {
-<<<<<<< HEAD
-    	// Backup current references to objects to allow shutdown properly
-    	LdapEntryManager oldLdapEntryManager = ldapEntryManagerInstance.get();
-=======
-    	// Get existing application scoped instance
-    	LdapEntryManager oldLdapEntryManager = ServerUtil.getContextBean(beanManager, LdapEntryManager.class, LDAP_ENTRY_MANAGER_NAME);
->>>>>>> 2dfc9d65
-
-    	// Recreate components
-    	createConnectionProvider();
-
-<<<<<<< HEAD
-        // Destroy old component
-        closeLdapEntryManager(oldLdapEntryManager);
-    }
-
-    public void recreateLdapAuthEntryManagers(List<GluuLdapConfiguration> newLdapAuthConfigs) {
-    	// Backup current references to objects to allow shutdown properly
-    	List<LdapEntryManager> oldLdapAuthEntryManagers = ldapAuthEntryManagerInstance.get();
-
-    	// Recreate components
-        createAuthConnectionProviders(newLdapAuthConfigs);
-
-        // Destroy old components
-        closeLdapAuthEntryManagers(oldLdapAuthEntryManagers);
-    }
-
-	private void closeLdapEntryManager(LdapEntryManager ldapEntryManager) {
-		// Destroy old components
-        ldapEntryManagerInstance.destroy(ldapEntryManager);
-
-		ldapEntryManager.destroy();
-        log.debug("Destroyed {}: {}", LDAP_ENTRY_MANAGER_NAME, ldapEntryManager);
-	}
-
-	private void closeLdapAuthEntryManagers(List<LdapEntryManager> ldapAuthEntryManagers) {
-		// Destroy old components
-        ldapAuthEntryManagerInstance.destroy(ldapAuthEntryManagers);
-
-		for (LdapEntryManager oldLdapAuthEntryManager : ldapAuthEntryManagers) {
-			oldLdapAuthEntryManager.destroy();
-	        log.debug("Destroyed {}: {}", LDAP_AUTH_ENTRY_MANAGER_NAME, oldLdapAuthEntryManager);
-		}
-	}
-=======
-        // Close existing connections
-    	closeLdapEntryManager(oldLdapEntryManager);
-
-        // Force to create new bean
-    	LdapEntryManager ldapEntryManager = ldapEntryManagerInstance.get();
-        ldapEntryManagerInstance.destroy(ldapEntryManager);
-        log.info("Recreated instance {}: {}", LDAP_ENTRY_MANAGER_NAME, ldapEntryManager);
-    }
->>>>>>> 2dfc9d65
-
-    private void createConnectionProvider() {
-    	this.ldapConfig = configurationFactory.getLdapConfiguration();
-
-        Properties connectionProperties = (Properties) this.ldapConfig.getProperties();
-        this.connectionProvider = createConnectionProvider(connectionProperties);
-        log.debug("Created connectionProvider: {}", connectionProvider);
-
-        Properties bindConnectionProperties = prepareBindConnectionProperties(connectionProperties);
-        this.bindConnectionProvider = createBindConnectionProvider(bindConnectionProperties, connectionProperties);
-        log.debug("Created bindConnectionProvider: {}", bindConnectionProvider);
-    }
-
-	private void closeLdapEntryManager(LdapEntryManager oldLdapEntryManager) {
-		// Close existing connections
-    	log.debug("Attempting to destroy {}: {}", LDAP_ENTRY_MANAGER_NAME, oldLdapEntryManager);
-    	oldLdapEntryManager.destroy();
-        log.debug("Destroyed {}: {}", LDAP_ENTRY_MANAGER_NAME, oldLdapEntryManager);
-	}
-
-    public void recreateLdapAuthEntryManagers(List<GluuLdapConfiguration> newLdapAuthConfigs) {
-    	// Get existing application scoped instance
-		List<LdapEntryManager> oldLdapAuthEntryManagers = ServerUtil.getContextBean(beanManager,
-				new ParameterizedTypeImpl(List.class, LdapEntryManager.class), LDAP_AUTH_ENTRY_MANAGER_NAME);
-
-    	// Recreate components
-        createAuthConnectionProviders(newLdapAuthConfigs);
-        
-        // Close existing connections
-        closeLdapAuthEntryManagers(oldLdapAuthEntryManagers);
-
-		// Destroy old Ldap auth entry managers
-		for (LdapEntryManager oldLdapAuthEntryManager : oldLdapAuthEntryManagers) {
-	    	log.debug("Attempting to destroy {}: {}", LDAP_AUTH_ENTRY_MANAGER_NAME, oldLdapAuthEntryManager);
-			oldLdapAuthEntryManager.destroy();
-	        log.debug("Destroyed {}: {}", LDAP_AUTH_ENTRY_MANAGER_NAME, oldLdapAuthEntryManager);
-		}
-		
-        // Force to create new bean
-    	List<LdapEntryManager> ldapAuthEntryManagers = ldapAuthEntryManagerInstance.get();
-    	ldapAuthEntryManagerInstance.destroy(ldapAuthEntryManagers);
-        log.info("Recreated instance {}: {}", LDAP_AUTH_ENTRY_MANAGER_NAME, ldapAuthEntryManagers);
-    }
-
-    private void createAuthConnectionProviders(List<GluuLdapConfiguration> newLdapAuthConfigs) {
-    	// Backup current references to objects to allow shutdown properly
-    	List<GluuLdapConfiguration> oldLdapAuthConfigs = ldapAuthConfigInstance.get();
-
-    	List<LdapConnectionService> tmpAuthConnectionProviders = new ArrayList<LdapConnectionService>();
-    	List<LdapConnectionService> tmpAuthBindConnectionProviders = new ArrayList<LdapConnectionService>();
-
-    	// Prepare connection providers per LDAP authentication configuration
-        for (GluuLdapConfiguration ldapAuthConfig : newLdapAuthConfigs) {
-        	LdapConnectionProviders ldapConnectionProviders = createAuthConnectionProviders(ldapAuthConfig);
-
-	        tmpAuthConnectionProviders.add(ldapConnectionProviders.getConnectionProvider());
-	        tmpAuthBindConnectionProviders.add(ldapConnectionProviders.getConnectionBindProvider());
-    	}
-
-		this.ldapAuthConfigs = newLdapAuthConfigs;
-		this.authConnectionProviders = tmpAuthConnectionProviders;
-    	this.authBindConnectionProviders = tmpAuthBindConnectionProviders;
-
-		ldapAuthConfigInstance.destroy(oldLdapAuthConfigs);
-    }
-
-	private void closeLdapAuthEntryManagers(List<LdapEntryManager> oldLdapAuthEntryManagers) {
-		// Close existing connections
-		for (LdapEntryManager oldLdapAuthEntryManager : oldLdapAuthEntryManagers) {
-	    	log.debug("Attempting to destroy {}: {}", LDAP_AUTH_ENTRY_MANAGER_NAME, oldLdapAuthEntryManager);
-			oldLdapAuthEntryManager.destroy();
-	        log.debug("Destroyed {}: {}", LDAP_AUTH_ENTRY_MANAGER_NAME, oldLdapAuthEntryManager);
-		}
-	}
-
-    public LdapConnectionProviders createAuthConnectionProviders(GluuLdapConfiguration ldapAuthConfig) {
-        Properties connectionProperties = prepareAuthConnectionProperties(ldapAuthConfig);
-        LdapConnectionService connectionProvider = createConnectionProvider(connectionProperties);
-
-        Properties bindConnectionProperties = prepareBindConnectionProperties(connectionProperties);
-        LdapConnectionService bindConnectionProvider = createBindConnectionProvider(bindConnectionProperties, connectionProperties);
-    	
-        return new LdapConnectionProviders(connectionProvider, bindConnectionProvider);
-    }
-
-	private Properties prepareAuthConnectionProperties(GluuLdapConfiguration ldapAuthConfig) {
-        FileConfiguration configuration = configurationFactory.getLdapConfiguration();
-
-		Properties properties = (Properties) configuration.getProperties().clone();
-		if (ldapAuthConfig != null) {
-		    properties.setProperty("servers", buildServersString(ldapAuthConfig.getServers()));
-		    
-		    String bindDn = ldapAuthConfig.getBindDN();
-		    if (StringHelper.isNotEmpty(bindDn)) {
-		    	properties.setProperty("bindDN", bindDn);
-				properties.setProperty("bindPassword", ldapAuthConfig.getBindPassword());
-		    }
-			properties.setProperty("useSSL", Boolean.toString(ldapAuthConfig.isUseSSL()));
-			properties.setProperty("maxconnections", Integer.toString(ldapAuthConfig.getMaxConnections()));
-		}
-
-		return properties;
-	}
-
-    private Properties prepareBindConnectionProperties(Properties connectionProperties) {
-		// TODO: Use own properties with prefix specified in variable 'bindConfigurationComponentName'
-		Properties bindProperties = (Properties) connectionProperties.clone();
-		bindProperties.remove("bindDN");
-		bindProperties.remove("bindPassword");
-
-		return bindProperties;
-	}
-
-	private LdapConnectionService createConnectionProvider(Properties connectionProperties) {
-		EncryptionService securityService = encryptionServiceInstance.get();
-		LdapConnectionService connectionProvider = new LdapConnectionService(securityService.decryptProperties(connectionProperties));
-
-		return connectionProvider;
-	}
-
-	private LdapConnectionService createBindConnectionProvider(Properties bindConnectionProperties, Properties connectionProperties) {
-		LdapConnectionService bindConnectionProvider = createConnectionProvider(bindConnectionProperties);
-		if (ResultCode.INAPPROPRIATE_AUTHENTICATION.equals(bindConnectionProvider.getCreationResultCode())) {
-			log.warn("It's not possible to create authentication LDAP connection pool using anonymous bind. Attempting to create it using binDN/bindPassword");
-			bindConnectionProvider = createConnectionProvider(connectionProperties);
-		}
-		
-		return bindConnectionProvider;
-	}
-
-	private String buildServersString(List<?> servers) {
-		StringBuilder sb = new StringBuilder();
-
-		if (servers == null) {
-			return sb.toString();
-		}
-		
-		boolean first = true;
-		for (Object server : servers) {
-			if (first) {
-				first = false;
-			} else {
-				sb.append(",");
-			}
-
-			if (server instanceof SimpleProperty) {
-				sb.append(((SimpleProperty) server).getValue());
-			} else {
-				sb.append(server);
-			}
-		}
-
-		return sb.toString();
-	}
-
-	private List<oxIDPAuthConf> loadLdapIdpAuthConfigs(LdapEntryManager localLdapEntryManager) {
-		GluuAppliance appliance = loadAppliance(localLdapEntryManager, "oxIDPAuthentication");
-
-		if ((appliance == null) || (appliance.getOxIDPAuthentication() == null)) {
-			return null;
-		}
-
-		List<oxIDPAuthConf> configurations = new ArrayList<oxIDPAuthConf>();
-		for (String configurationJson : appliance.getOxIDPAuthentication()) {
-
-			try {
-				oxIDPAuthConf configuration = (oxIDPAuthConf) jsonToObject(configurationJson, oxIDPAuthConf.class);
-				if (configuration.getType().equalsIgnoreCase("ldap") || configuration.getType().equalsIgnoreCase("auth")) {
-					configurations.add(configuration);
-				}
-			} catch (Exception ex) {
-				log.error("Failed to create object by json: '{}'", ex, configurationJson);
-			}
-		}
-
-		return configurations;
-	}
-
-	private void setDefaultAuthenticationMethod(LdapEntryManager localLdapEntryManager) {
-		GluuAppliance appliance = loadAppliance(localLdapEntryManager, "oxAuthenticationMode");
-
-		authenticationMode = null;
-		if (appliance != null) {
-			this.authenticationMode = new AuthenticationMode(appliance.getAuthenticationMode());
-		}
-
-		authenticationModeInstance.destroy(authenticationModeInstance.get());
-	}
-	
-	@Produces @ApplicationScoped
-	public AuthenticationMode getDefaultAuthenticationMode() {
-		return authenticationMode;
-	}
-
-	private GluuAppliance loadAppliance(LdapEntryManager localLdapEntryManager, String ... ldapReturnAttributes) {
-		String baseDn = configurationFactory.getBaseDn().getAppliance();
-		String applianceInum = configurationFactory.getAppConfiguration().getApplianceInum();
-		if (StringHelper.isEmpty(baseDn) || StringHelper.isEmpty(applianceInum)) {
-			return null;
-		}
-
-		String applianceDn = String.format("inum=%s,%s", applianceInum, baseDn);
-
-		GluuAppliance appliance = null;
-		try {
-			appliance = localLdapEntryManager.find(GluuAppliance.class, applianceDn, ldapReturnAttributes);
-		} catch (LdapMappingException ex) {
-			log.error("Failed to load appliance entry from Ldap", ex);
-			return null;
-		}
-
-		return appliance;
-	}
-
-	public GluuLdapConfiguration loadLdapAuthConfig(oxIDPAuthConf configuration) {
-		if (configuration == null) {
-			return null;
-		}
-
-		try {
-			if (configuration.getType().equalsIgnoreCase("auth")) {
-				return mapLdapConfig(configuration.getConfig());
-			}
-		} catch (Exception ex) {
-			log.error("Failed to create object by oxIDPAuthConf: '{}'", ex, configuration);
-		}
-
-		return null;
-	}
-
-	private List<GluuLdapConfiguration> loadLdapAuthConfigs(LdapEntryManager localLdapEntryManager) {
-		List<GluuLdapConfiguration> ldapAuthConfigs = new ArrayList<GluuLdapConfiguration>();
-
-		List<oxIDPAuthConf> ldapIdpAuthConfigs = loadLdapIdpAuthConfigs(localLdapEntryManager);
-		if (ldapIdpAuthConfigs == null) {
-			return ldapAuthConfigs;
-		}
-
-		for (oxIDPAuthConf ldapIdpAuthConfig : ldapIdpAuthConfigs) {
-			GluuLdapConfiguration ldapAuthConfig = loadLdapAuthConfig(ldapIdpAuthConfig);
-			if ((ldapAuthConfig != null) && ldapAuthConfig.isEnabled()) {
-				ldapAuthConfigs.add(ldapAuthConfig);
-			}
-		}
-		
-		return ldapAuthConfigs; 
-	}
-
-	private GluuLdapConfiguration mapLdapConfig(String config) throws Exception {
-		return (GluuLdapConfiguration) jsonToObject(config, GluuLdapConfiguration.class);
-	}
-
-	private Object jsonToObject(String json, Class<?> clazz) throws Exception {
-		ObjectMapper mapper = new ObjectMapper();
-		Object clazzObject = mapper.readValue(json, clazz);
-
-		return clazzObject;
-	}
-	
-	public void updateLoggingSeverity(@Observes @ConfigurationUpdate AppConfiguration appConfiguration) {
-		String loggingLevel = appConfiguration.getLoggingLevel();
-		if (StringHelper.isEmpty(loggingLevel)) {
-			return;
-		}
-
-		log.info("Setting loggers level to: '{}'", loggingLevel);
-		
-		LoggerContext loggerContext = LoggerContext.getContext(false);
-
-		if (StringHelper.equalsIgnoreCase("DEFAULT", loggingLevel)) {
-			log.info("Reloading log4j configuration");
-			loggerContext.reconfigure();
-			return;
-		}
-
-		Level level = Level.toLevel(loggingLevel, Level.INFO);
-
-		for (org.apache.logging.log4j.core.Logger logger : loggerContext.getLoggers()) {
-			String loggerName = logger.getName();
-			if (loggerName.startsWith("org.xdi.service") || loggerName.startsWith("org.xdi.oxauth") || loggerName.startsWith("org.gluu")) {
-				logger.setLevel(level);
-			}
-		}
-	}
-	
-	private class LdapConnectionProviders {
-		private LdapConnectionService connectionProvider;
-		private LdapConnectionService connectionBindProvider;
-
-		public LdapConnectionProviders(LdapConnectionService connectionProvider, LdapConnectionService connectionBindProvider) {
-			this.connectionProvider = connectionProvider;
-			this.connectionBindProvider = connectionBindProvider;
-		}
-
-		public LdapConnectionService getConnectionProvider() {
-			return connectionProvider;
-		}
-
-		public LdapConnectionService getConnectionBindProvider() {
-			return connectionBindProvider;
-		}
-
-	}
-
+/*
+ * oxAuth is available under the MIT License (2008). See http://opensource.org/licenses/MIT for full text.
+ *
+ * Copyright (c) 2014, Gluu
+ */
+
+package org.xdi.oxauth.service;
+
+import java.util.ArrayList;
+import java.util.Arrays;
+import java.util.List;
+import java.util.Properties;
+import java.util.concurrent.atomic.AtomicBoolean;
+
+import javax.annotation.PostConstruct;
+import javax.enterprise.context.ApplicationScoped;
+import javax.enterprise.context.BeforeDestroyed;
+import javax.enterprise.context.Initialized;
+import javax.enterprise.event.Event;
+import javax.enterprise.event.Observes;
+import javax.enterprise.inject.Instance;
+import javax.enterprise.inject.Produces;
+import javax.enterprise.inject.spi.BeanManager;
+import javax.inject.Inject;
+import javax.inject.Named;
+import javax.servlet.ServletContext;
+
+import org.apache.logging.log4j.Level;
+import org.apache.logging.log4j.core.LoggerContext;
+import org.codehaus.jackson.map.ObjectMapper;
+import org.gluu.site.ldap.OperationsFacade;
+import org.gluu.site.ldap.persistence.LdapEntryManager;
+import org.gluu.site.ldap.persistence.exception.LdapMappingException;
+import org.jboss.weld.util.reflection.ParameterizedTypeImpl;
+import org.slf4j.Logger;
+import org.xdi.exception.ConfigurationException;
+import org.xdi.model.SimpleProperty;
+import org.xdi.model.custom.script.CustomScriptType;
+import org.xdi.model.ldap.GluuLdapConfiguration;
+import org.xdi.oxauth.model.appliance.GluuAppliance;
+import org.xdi.oxauth.model.auth.AuthenticationMode;
+import org.xdi.oxauth.model.config.ConfigurationFactory;
+import org.xdi.oxauth.model.config.oxIDPAuthConf;
+import org.xdi.oxauth.model.configuration.AppConfiguration;
+import org.xdi.oxauth.model.util.SecurityProviderUtility;
+import org.xdi.oxauth.service.cdi.event.AuthConfigurationEvent;
+import org.xdi.oxauth.service.cdi.event.ConfigurationUpdate;
+import org.xdi.oxauth.service.cdi.event.LdapConfigurationReload;
+import org.xdi.oxauth.service.cdi.event.ReloadAuthScript;
+import org.xdi.oxauth.service.cdi.event.Scheduled;
+import org.xdi.oxauth.service.external.ExternalAuthenticationService;
+import org.xdi.oxauth.service.status.ldap.LdapStatusTimer;
+import org.xdi.oxauth.util.ServerUtil;
+import org.xdi.service.PythonService;
+import org.xdi.service.custom.script.CustomScriptManager;
+import org.xdi.service.ldap.LdapConnectionService;
+import org.xdi.service.timer.QuartzSchedulerManager;
+import org.xdi.service.timer.event.TimerEvent;
+import org.xdi.service.timer.schedule.TimerSchedule;
+import org.xdi.util.StringHelper;
+import org.xdi.util.properties.FileConfiguration;
+import org.xdi.util.security.StringEncrypter;
+import org.xdi.util.security.StringEncrypter.EncryptionException;
+
+import com.unboundid.ldap.sdk.ResultCode;
+
+/**
+ * @author Javier Rojas Blum
+ * @author Yuriy Movchan
+ * @author Yuriy Zabrovarnyy
+ * @version 0.1, 24/10/2011
+ */
+@ApplicationScoped
+@Named
+public class AppInitializer {
+
+	private final static String EVENT_TYPE = "AppInitializerTimerEvent";
+    private final static int DEFAULT_INTERVAL = 30; // 30 seconds
+
+    public static final String LDAP_AUTH_CONFIG_NAME = "ldapAuthConfig";
+
+    public static final String LDAP_ENTRY_MANAGER_NAME = "ldapEntryManager";
+    public static final String LDAP_AUTH_ENTRY_MANAGER_NAME = "ldapAuthEntryManager";
+
+    @Inject
+    private Logger log;
+
+	@Inject
+	private BeanManager beanManager;
+
+	@Inject
+	private Event<String> event;
+
+	@Inject
+	private Event<TimerEvent> timerEvent;
+	
+	@Inject @Named(LDAP_ENTRY_MANAGER_NAME)
+	private Instance<LdapEntryManager> ldapEntryManagerInstance;
+	
+	@Inject @Named(LDAP_AUTH_ENTRY_MANAGER_NAME)
+	private Instance<List<LdapEntryManager>> ldapAuthEntryManagerInstance;
+
+	@Inject @Named(LDAP_AUTH_CONFIG_NAME)
+	private Instance<List<GluuLdapConfiguration>> ldapAuthConfigInstance;
+
+	@Inject
+	private Instance<AuthenticationMode> authenticationModeInstance;
+
+	@Inject
+	private Instance<EncryptionService> encryptionServiceInstance;
+
+    @Inject
+    private ApplianceService applianceService;
+
+    @Inject
+    private PythonService pythonService;
+
+    @Inject
+    private MetricService metricService;
+
+    @Inject
+    private CustomScriptManager customScriptManager;
+
+	@Inject
+	private ConfigurationFactory configurationFactory;
+	
+	@Inject
+	private CleanerTimer cleanerTimer;
+	
+	@Inject
+	private KeyGeneratorTimer keyGeneratorTimer;
+	
+	@Inject
+	private LdapStatusTimer ldapStatusTimer;
+	
+	@Inject
+	private QuartzSchedulerManager quartzSchedulerManager;
+    
+	private FileConfiguration ldapConfig;
+	private List<GluuLdapConfiguration> ldapAuthConfigs;
+
+	private LdapConnectionService connectionProvider;
+	private LdapConnectionService bindConnectionProvider;
+
+	private List<LdapConnectionService> authConnectionProviders;
+	private List<LdapConnectionService> authBindConnectionProviders;
+
+    private AtomicBoolean isActive;
+	private long lastFinishedTime;
+	private AuthenticationMode authenticationMode;
+
+	@PostConstruct
+    public void createApplicationComponents() {
+    	SecurityProviderUtility.installBCProvider();
+    }
+
+    public void applicationInitialized(@Observes @Initialized(ApplicationScoped.class) Object init) {
+		List<CustomScriptType> supportedCustomScriptTypes = Arrays.asList(CustomScriptType.PERSON_AUTHENTICATION, CustomScriptType.CLIENT_REGISTRATION,
+				CustomScriptType.ID_GENERATOR, CustomScriptType.UMA_AUTHORIZATION_POLICY, CustomScriptType.APPLICATION_SESSION, CustomScriptType.DYNAMIC_SCOPE);
+    	createConnectionProvider();
+        configurationFactory.create();
+
+        LdapEntryManager localLdapEntryManager = ldapEntryManagerInstance.get();
+        List<GluuLdapConfiguration> ldapAuthConfigs = loadLdapAuthConfigs(localLdapEntryManager);
+        createAuthConnectionProviders(ldapAuthConfigs);
+
+        setDefaultAuthenticationMethod(localLdapEntryManager);
+
+        pythonService.initPythonInterpreter(configurationFactory.getLdapConfiguration().getString("pythonModulesDir", null));
+        customScriptManager.init(supportedCustomScriptTypes);
+        metricService.init();
+
+        // Start timer
+        quartzSchedulerManager.start();
+    	
+    	// Schedule timer tasks
+        ldapStatusTimer.initTimer();
+        cleanerTimer.initTimer();
+        configurationFactory.initTimer();
+        keyGeneratorTimer.initTimer();
+        initTimer();
+	}
+
+    @Produces @ApplicationScoped
+	public StringEncrypter getStringEncrypter() {
+		String encodeSalt = configurationFactory.getCryptoConfigurationSalt();
+    	
+    	if (StringHelper.isEmpty(encodeSalt)) {
+    		throw new ConfigurationException("Encode salt isn't defined");
+    	}
+    	
+    	try {
+    		StringEncrypter stringEncrypter = StringEncrypter.instance(encodeSalt);
+    		
+    		return stringEncrypter;
+		} catch (EncryptionException ex) {
+    		throw new ConfigurationException("Failed to create StringEncrypter instance");
+		}
+	}
+
+    public void initTimer() {
+		this.isActive = new AtomicBoolean(false);
+		this.lastFinishedTime = System.currentTimeMillis();
+
+		timerEvent.fire(new TimerEvent(new TimerSchedule(1 * 60, DEFAULT_INTERVAL), new AuthConfigurationEvent(),
+				Scheduled.Literal.INSTANCE));
+    }
+
+    public void destroy(@Observes @BeforeDestroyed(ApplicationScoped.class) ServletContext init) {
+    	log.info("Closing LDAP connection at server shutdown...");
+        LdapEntryManager ldapEntryManager = ldapEntryManagerInstance.get();
+        closeLdapEntryManager(ldapEntryManager);
+        
+    	List<LdapEntryManager> ldapAuthEntryManagers = ldapAuthEntryManagerInstance.get();
+        closeLdapAuthEntryManagers(ldapAuthEntryManagers);
+    }
+    
+    public void reloadConfigurationTimerEvent(@Observes @Scheduled AuthConfigurationEvent authConfigurationEvent) {
+		if (this.isActive.get()) {
+			return;
+		}
+
+		if (!this.isActive.compareAndSet(false, true)) {
+			return;
+		}
+
+		try {
+			reloadConfiguration();
+		} catch (Throwable ex) {
+			log.error("Exception happened while reloading application configuration", ex);
+		} finally {
+			this.isActive.set(false);
+			this.lastFinishedTime = System.currentTimeMillis();
+		}
+	}
+
+	private void reloadConfiguration() {
+        LdapEntryManager localLdapEntryManager = ldapEntryManagerInstance.get();
+
+        log.trace("Attempting to use {}: {}", LDAP_ENTRY_MANAGER_NAME, localLdapEntryManager.getLdapOperationService());
+		List<GluuLdapConfiguration> newLdapAuthConfigs = loadLdapAuthConfigs(localLdapEntryManager);
+		
+		if (!this.ldapAuthConfigs.equals(newLdapAuthConfigs)) {
+			recreateLdapAuthEntryManagers(newLdapAuthConfigs);
+			event.select(ReloadAuthScript.Literal.INSTANCE).fire(ExternalAuthenticationService.MODIFIED_INTERNAL_TYPES_EVENT_TYPE);
+
+			setDefaultAuthenticationMethod(localLdapEntryManager);
+		}
+	}
+
+	/*
+	 * Utility method which can be used in custom scripts
+	 */
+	public LdapEntryManager createLdapAuthEntryManager(GluuLdapConfiguration ldapAuthConfig) {
+    	LdapConnectionProviders ldapConnectionProviders = createAuthConnectionProviders(ldapAuthConfig);
+
+    	LdapEntryManager ldapAuthEntryManager = new LdapEntryManager(new OperationsFacade(ldapConnectionProviders.getConnectionProvider(), ldapConnectionProviders.getConnectionBindProvider()));
+	    log.debug("Created custom authentication LdapEntryManager: {}", ldapAuthEntryManager);
+	        
+		return ldapAuthEntryManager;
+	}
+
+    @Produces @ApplicationScoped @Named(LDAP_ENTRY_MANAGER_NAME)
+    public LdapEntryManager getLdapEntryManager() {
+        LdapEntryManager ldapEntryManager = new LdapEntryManager(new OperationsFacade(this.connectionProvider, this.bindConnectionProvider));
+        log.info("Created {}: {}", new Object[] { LDAP_ENTRY_MANAGER_NAME, ldapEntryManager.getLdapOperationService() });
+
+        return ldapEntryManager;
+    }
+
+    @Produces @ApplicationScoped @Named(LDAP_AUTH_CONFIG_NAME)
+    public List<GluuLdapConfiguration> createLdapAuthConfigs() {
+    	return ldapAuthConfigs;
+    }
+
+    @Produces @ApplicationScoped @Named(LDAP_AUTH_ENTRY_MANAGER_NAME)
+	public List<LdapEntryManager> createLdapAuthEntryManager() {
+		List<LdapEntryManager> ldapAuthEntryManagers = new ArrayList<LdapEntryManager>();
+		if (this.ldapAuthConfigs.size() == 0) {
+			return ldapAuthEntryManagers;
+		}
+
+		for (int i = 0; i < this.ldapAuthConfigs.size(); i++) {
+			LdapEntryManager ldapAuthEntryManager = new LdapEntryManager(new OperationsFacade(this.authConnectionProviders.get(i), this.authBindConnectionProviders.get(i)));
+	        log.debug("Created {}#{}: {}", new Object[] { LDAP_AUTH_ENTRY_MANAGER_NAME, i, ldapAuthEntryManager });
+	        
+	        ldapAuthEntryManagers.add(ldapAuthEntryManager);
+		}
+
+		return ldapAuthEntryManagers;
+	}
+
+    public void recreateLdapEntryManager(@Observes @LdapConfigurationReload String event) {
+    	// Get existing application scoped instance
+    	LdapEntryManager oldLdapEntryManager = ServerUtil.getContextBean(beanManager, LdapEntryManager.class, LDAP_ENTRY_MANAGER_NAME);
+
+    	// Recreate components
+    	createConnectionProvider();
+
+        // Close existing connections
+    	closeLdapEntryManager(oldLdapEntryManager);
+
+        // Force to create new bean
+    	LdapEntryManager ldapEntryManager = ldapEntryManagerInstance.get();
+        ldapEntryManagerInstance.destroy(ldapEntryManager);
+        log.info("Recreated instance {}: {}", LDAP_ENTRY_MANAGER_NAME, ldapEntryManager);
+    }
+
+    private void createConnectionProvider() {
+    	this.ldapConfig = configurationFactory.getLdapConfiguration();
+
+        Properties connectionProperties = (Properties) this.ldapConfig.getProperties();
+        this.connectionProvider = createConnectionProvider(connectionProperties);
+        log.debug("Created connectionProvider: {}", connectionProvider);
+
+        Properties bindConnectionProperties = prepareBindConnectionProperties(connectionProperties);
+        this.bindConnectionProvider = createBindConnectionProvider(bindConnectionProperties, connectionProperties);
+        log.debug("Created bindConnectionProvider: {}", bindConnectionProvider);
+    }
+
+	private void closeLdapEntryManager(LdapEntryManager oldLdapEntryManager) {
+		// Close existing connections
+    	log.debug("Attempting to destroy {}: {}", LDAP_ENTRY_MANAGER_NAME, oldLdapEntryManager);
+    	oldLdapEntryManager.destroy();
+        log.debug("Destroyed {}: {}", LDAP_ENTRY_MANAGER_NAME, oldLdapEntryManager);
+	}
+
+    public void recreateLdapAuthEntryManagers(List<GluuLdapConfiguration> newLdapAuthConfigs) {
+    	// Get existing application scoped instance
+		List<LdapEntryManager> oldLdapAuthEntryManagers = ServerUtil.getContextBean(beanManager,
+				new ParameterizedTypeImpl(List.class, LdapEntryManager.class), LDAP_AUTH_ENTRY_MANAGER_NAME);
+
+    	// Recreate components
+        createAuthConnectionProviders(newLdapAuthConfigs);
+        
+        // Close existing connections
+        closeLdapAuthEntryManagers(oldLdapAuthEntryManagers);
+
+		// Destroy old Ldap auth entry managers
+		for (LdapEntryManager oldLdapAuthEntryManager : oldLdapAuthEntryManagers) {
+	    	log.debug("Attempting to destroy {}: {}", LDAP_AUTH_ENTRY_MANAGER_NAME, oldLdapAuthEntryManager);
+			oldLdapAuthEntryManager.destroy();
+	        log.debug("Destroyed {}: {}", LDAP_AUTH_ENTRY_MANAGER_NAME, oldLdapAuthEntryManager);
+		}
+		
+        // Force to create new bean
+    	List<LdapEntryManager> ldapAuthEntryManagers = ldapAuthEntryManagerInstance.get();
+    	ldapAuthEntryManagerInstance.destroy(ldapAuthEntryManagers);
+        log.info("Recreated instance {}: {}", LDAP_AUTH_ENTRY_MANAGER_NAME, ldapAuthEntryManagers);
+    }
+
+    private void createAuthConnectionProviders(List<GluuLdapConfiguration> newLdapAuthConfigs) {
+    	// Backup current references to objects to allow shutdown properly
+    	List<GluuLdapConfiguration> oldLdapAuthConfigs = ldapAuthConfigInstance.get();
+
+    	List<LdapConnectionService> tmpAuthConnectionProviders = new ArrayList<LdapConnectionService>();
+    	List<LdapConnectionService> tmpAuthBindConnectionProviders = new ArrayList<LdapConnectionService>();
+
+    	// Prepare connection providers per LDAP authentication configuration
+        for (GluuLdapConfiguration ldapAuthConfig : newLdapAuthConfigs) {
+        	LdapConnectionProviders ldapConnectionProviders = createAuthConnectionProviders(ldapAuthConfig);
+
+	        tmpAuthConnectionProviders.add(ldapConnectionProviders.getConnectionProvider());
+	        tmpAuthBindConnectionProviders.add(ldapConnectionProviders.getConnectionBindProvider());
+    	}
+
+		this.ldapAuthConfigs = newLdapAuthConfigs;
+		this.authConnectionProviders = tmpAuthConnectionProviders;
+    	this.authBindConnectionProviders = tmpAuthBindConnectionProviders;
+
+		ldapAuthConfigInstance.destroy(oldLdapAuthConfigs);
+    }
+
+	private void closeLdapAuthEntryManagers(List<LdapEntryManager> oldLdapAuthEntryManagers) {
+		// Close existing connections
+		for (LdapEntryManager oldLdapAuthEntryManager : oldLdapAuthEntryManagers) {
+	    	log.debug("Attempting to destroy {}: {}", LDAP_AUTH_ENTRY_MANAGER_NAME, oldLdapAuthEntryManager);
+			oldLdapAuthEntryManager.destroy();
+	        log.debug("Destroyed {}: {}", LDAP_AUTH_ENTRY_MANAGER_NAME, oldLdapAuthEntryManager);
+		}
+	}
+
+    public LdapConnectionProviders createAuthConnectionProviders(GluuLdapConfiguration ldapAuthConfig) {
+        Properties connectionProperties = prepareAuthConnectionProperties(ldapAuthConfig);
+        LdapConnectionService connectionProvider = createConnectionProvider(connectionProperties);
+
+        Properties bindConnectionProperties = prepareBindConnectionProperties(connectionProperties);
+        LdapConnectionService bindConnectionProvider = createBindConnectionProvider(bindConnectionProperties, connectionProperties);
+    	
+        return new LdapConnectionProviders(connectionProvider, bindConnectionProvider);
+    }
+
+	private Properties prepareAuthConnectionProperties(GluuLdapConfiguration ldapAuthConfig) {
+        FileConfiguration configuration = configurationFactory.getLdapConfiguration();
+
+		Properties properties = (Properties) configuration.getProperties().clone();
+		if (ldapAuthConfig != null) {
+		    properties.setProperty("servers", buildServersString(ldapAuthConfig.getServers()));
+		    
+		    String bindDn = ldapAuthConfig.getBindDN();
+		    if (StringHelper.isNotEmpty(bindDn)) {
+		    	properties.setProperty("bindDN", bindDn);
+				properties.setProperty("bindPassword", ldapAuthConfig.getBindPassword());
+		    }
+			properties.setProperty("useSSL", Boolean.toString(ldapAuthConfig.isUseSSL()));
+			properties.setProperty("maxconnections", Integer.toString(ldapAuthConfig.getMaxConnections()));
+		}
+
+		return properties;
+	}
+
+    private Properties prepareBindConnectionProperties(Properties connectionProperties) {
+		// TODO: Use own properties with prefix specified in variable 'bindConfigurationComponentName'
+		Properties bindProperties = (Properties) connectionProperties.clone();
+		bindProperties.remove("bindDN");
+		bindProperties.remove("bindPassword");
+
+		return bindProperties;
+	}
+
+	private LdapConnectionService createConnectionProvider(Properties connectionProperties) {
+		EncryptionService securityService = encryptionServiceInstance.get();
+		LdapConnectionService connectionProvider = new LdapConnectionService(securityService.decryptProperties(connectionProperties));
+
+		return connectionProvider;
+	}
+
+	private LdapConnectionService createBindConnectionProvider(Properties bindConnectionProperties, Properties connectionProperties) {
+		LdapConnectionService bindConnectionProvider = createConnectionProvider(bindConnectionProperties);
+		if (ResultCode.INAPPROPRIATE_AUTHENTICATION.equals(bindConnectionProvider.getCreationResultCode())) {
+			log.warn("It's not possible to create authentication LDAP connection pool using anonymous bind. Attempting to create it using binDN/bindPassword");
+			bindConnectionProvider = createConnectionProvider(connectionProperties);
+		}
+		
+		return bindConnectionProvider;
+	}
+
+	private String buildServersString(List<?> servers) {
+		StringBuilder sb = new StringBuilder();
+
+		if (servers == null) {
+			return sb.toString();
+		}
+		
+		boolean first = true;
+		for (Object server : servers) {
+			if (first) {
+				first = false;
+			} else {
+				sb.append(",");
+			}
+
+			if (server instanceof SimpleProperty) {
+				sb.append(((SimpleProperty) server).getValue());
+			} else {
+				sb.append(server);
+			}
+		}
+
+		return sb.toString();
+	}
+
+	private List<oxIDPAuthConf> loadLdapIdpAuthConfigs(LdapEntryManager localLdapEntryManager) {
+		GluuAppliance appliance = loadAppliance(localLdapEntryManager, "oxIDPAuthentication");
+
+		if ((appliance == null) || (appliance.getOxIDPAuthentication() == null)) {
+			return null;
+		}
+
+		List<oxIDPAuthConf> configurations = new ArrayList<oxIDPAuthConf>();
+		for (String configurationJson : appliance.getOxIDPAuthentication()) {
+
+			try {
+				oxIDPAuthConf configuration = (oxIDPAuthConf) jsonToObject(configurationJson, oxIDPAuthConf.class);
+				if (configuration.getType().equalsIgnoreCase("ldap") || configuration.getType().equalsIgnoreCase("auth")) {
+					configurations.add(configuration);
+				}
+			} catch (Exception ex) {
+				log.error("Failed to create object by json: '{}'", ex, configurationJson);
+			}
+		}
+
+		return configurations;
+	}
+
+	private void setDefaultAuthenticationMethod(LdapEntryManager localLdapEntryManager) {
+		GluuAppliance appliance = loadAppliance(localLdapEntryManager, "oxAuthenticationMode");
+
+		authenticationMode = null;
+		if (appliance != null) {
+			this.authenticationMode = new AuthenticationMode(appliance.getAuthenticationMode());
+		}
+
+		authenticationModeInstance.destroy(authenticationModeInstance.get());
+	}
+	
+	@Produces @ApplicationScoped
+	public AuthenticationMode getDefaultAuthenticationMode() {
+		return authenticationMode;
+	}
+
+	private GluuAppliance loadAppliance(LdapEntryManager localLdapEntryManager, String ... ldapReturnAttributes) {
+		String baseDn = configurationFactory.getBaseDn().getAppliance();
+		String applianceInum = configurationFactory.getAppConfiguration().getApplianceInum();
+		if (StringHelper.isEmpty(baseDn) || StringHelper.isEmpty(applianceInum)) {
+			return null;
+		}
+
+		String applianceDn = String.format("inum=%s,%s", applianceInum, baseDn);
+
+		GluuAppliance appliance = null;
+		try {
+			appliance = localLdapEntryManager.find(GluuAppliance.class, applianceDn, ldapReturnAttributes);
+		} catch (LdapMappingException ex) {
+			log.error("Failed to load appliance entry from Ldap", ex);
+			return null;
+		}
+
+		return appliance;
+	}
+
+	public GluuLdapConfiguration loadLdapAuthConfig(oxIDPAuthConf configuration) {
+		if (configuration == null) {
+			return null;
+		}
+
+		try {
+			if (configuration.getType().equalsIgnoreCase("auth")) {
+				return mapLdapConfig(configuration.getConfig());
+			}
+		} catch (Exception ex) {
+			log.error("Failed to create object by oxIDPAuthConf: '{}'", ex, configuration);
+		}
+
+		return null;
+	}
+
+	private List<GluuLdapConfiguration> loadLdapAuthConfigs(LdapEntryManager localLdapEntryManager) {
+		List<GluuLdapConfiguration> ldapAuthConfigs = new ArrayList<GluuLdapConfiguration>();
+
+		List<oxIDPAuthConf> ldapIdpAuthConfigs = loadLdapIdpAuthConfigs(localLdapEntryManager);
+		if (ldapIdpAuthConfigs == null) {
+			return ldapAuthConfigs;
+		}
+
+		for (oxIDPAuthConf ldapIdpAuthConfig : ldapIdpAuthConfigs) {
+			GluuLdapConfiguration ldapAuthConfig = loadLdapAuthConfig(ldapIdpAuthConfig);
+			if ((ldapAuthConfig != null) && ldapAuthConfig.isEnabled()) {
+				ldapAuthConfigs.add(ldapAuthConfig);
+			}
+		}
+		
+		return ldapAuthConfigs; 
+	}
+
+	private GluuLdapConfiguration mapLdapConfig(String config) throws Exception {
+		return (GluuLdapConfiguration) jsonToObject(config, GluuLdapConfiguration.class);
+	}
+
+	private Object jsonToObject(String json, Class<?> clazz) throws Exception {
+		ObjectMapper mapper = new ObjectMapper();
+		Object clazzObject = mapper.readValue(json, clazz);
+
+		return clazzObject;
+	}
+	
+	public void updateLoggingSeverity(@Observes @ConfigurationUpdate AppConfiguration appConfiguration) {
+		String loggingLevel = appConfiguration.getLoggingLevel();
+		if (StringHelper.isEmpty(loggingLevel)) {
+			return;
+		}
+
+		log.info("Setting loggers level to: '{}'", loggingLevel);
+		
+		LoggerContext loggerContext = LoggerContext.getContext(false);
+
+		if (StringHelper.equalsIgnoreCase("DEFAULT", loggingLevel)) {
+			log.info("Reloading log4j configuration");
+			loggerContext.reconfigure();
+			return;
+		}
+
+		Level level = Level.toLevel(loggingLevel, Level.INFO);
+
+		for (org.apache.logging.log4j.core.Logger logger : loggerContext.getLoggers()) {
+			String loggerName = logger.getName();
+			if (loggerName.startsWith("org.xdi.service") || loggerName.startsWith("org.xdi.oxauth") || loggerName.startsWith("org.gluu")) {
+				logger.setLevel(level);
+			}
+		}
+	}
+	
+	private class LdapConnectionProviders {
+		private LdapConnectionService connectionProvider;
+		private LdapConnectionService connectionBindProvider;
+
+		public LdapConnectionProviders(LdapConnectionService connectionProvider, LdapConnectionService connectionBindProvider) {
+			this.connectionProvider = connectionProvider;
+			this.connectionBindProvider = connectionBindProvider;
+		}
+
+		public LdapConnectionService getConnectionProvider() {
+			return connectionProvider;
+		}
+
+		public LdapConnectionService getConnectionBindProvider() {
+			return connectionBindProvider;
+		}
+
+	}
+
 }