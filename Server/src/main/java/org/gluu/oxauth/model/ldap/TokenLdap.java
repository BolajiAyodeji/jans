/*
 * oxAuth is available under the MIT License (2008). See http://opensource.org/licenses/MIT for full text.
 *
 * Copyright (c) 2014, Gluu
 */

package org.gluu.oxauth.model.ldap;

import org.apache.commons.lang.StringUtils;
import org.gluu.oxauth.model.common.GrantType;
import org.gluu.persist.annotation.*;

import java.io.Serializable;
import java.util.Date;

/**
 * @author Yuriy Zabrovarnyy
 * @author Javier Rojas Blum
 * @version September 6, 2017
 */

@DataEntry
@ObjectClass(values = {"top", "oxAuthToken"})
public class TokenLdap implements Serializable {

    @DN
    private String dn;
<<<<<<< HEAD
    @AttributeName(name = "oxAuthGrantId")
=======
    @AttributeName(name = "uniqueIdentifier")
    private String id;
    @AttributeName(name = "oxAuthGrantId", consistency = true)
>>>>>>> 133c6274
    private String grantId;
    @AttributeName(name = "oxAuthUserId")
    private String userId;
    @AttributeName(name = "oxAuthClientId")
    private String clientId;
    @AttributeName(name = "oxAuthCreation")
    private Date creationDate;
    @AttributeName(name = "oxAuthExpiration")
    private Date expirationDate;
    @AttributeName(name = "oxDeletable")
    private boolean deletable = true;
    @AttributeName(name = "oxAuthAuthenticationTime")
    private Date authenticationTime;
    @AttributeName(name = "oxAuthScope")
    private String scope;
    @AttributeName(name = "oxAuthTokenCode", consistency = true)
    private String tokenCode;
    @AttributeName(name = "oxAuthTokenType")
    private String tokenType;
    @AttributeName(name = "oxAuthGrantType")
    private String grantType;
    @AttributeName(name = "oxAuthJwtRequest")
    private String jwtRequest;
    @AttributeName(name = "oxAuthAuthorizationCode", consistency = true)
    private String authorizationCode;
    @AttributeName(name = "oxAuthNonce")
    private String nonce;
    @AttributeName(name = "oxCodeChallenge")
    private String codeChallenge;
    @AttributeName(name = "oxCodeChallengeMethod")
    private String codeChallengeMethod;
    @AttributeName(name = "oxAuthClaims")
    private String claims;
    @AttributeName(name = "oxIdTokenTokenBindingCnf")
    private String tokenBindingHash;

    @AttributeName(name = "oxAuthenticationMode")
    private String authMode;

    @AttributeName(name = "oxAuthSessionDn")
    private String sessionDn;

    @AttributeName(name = "oxAttributes")
    @JsonObject
    private TokenAttributes attributes;

    private boolean isFromCache;

    public TokenLdap() {
    }

    public TokenAttributes getAttributes() {
        if (attributes == null) {
            attributes = new TokenAttributes();
        }
        return attributes;
    }

    public final void setAttributes(TokenAttributes attributes) {
        this.attributes = attributes;
    }

    public boolean isDeletable() {
        return deletable;
    }

    public void setDeletable(boolean deletable) {
        this.deletable = deletable;
    }

    public String getAuthorizationCode() {
        return authorizationCode;
    }

    public void setAuthorizationCode(String p_authorizationCode) {
        authorizationCode = p_authorizationCode;
    }

    public String getTokenBindingHash() {
        return tokenBindingHash;
    }

    public void setTokenBindingHash(String tokenBindingHash) {
        this.tokenBindingHash = tokenBindingHash;
    }

    public String getNonce() {
        return nonce;
    }

    public void setNonce(String nonce) {
        this.nonce = nonce;
    }

    public String getGrantId() {
        return grantId;
    }

    public void setGrantId(String p_grantId) {
        grantId = p_grantId;
    }

    public Date getAuthenticationTime() {
        return authenticationTime;
    }

    public void setAuthenticationTime(Date p_authenticationTime) {
        authenticationTime = p_authenticationTime;
    }

    public Date getCreationDate() {
        return creationDate;
    }

    public void setCreationDate(Date p_creationDate) {
        creationDate = p_creationDate;
    }

    public String getDn() {
        return dn;
    }

    public void setDn(String p_dn) {
        dn = p_dn;
    }

    public Date getExpirationDate() {
        return expirationDate;
    }

    public void setExpirationDate(Date p_expirationDate) {
        expirationDate = p_expirationDate;
    }

    public String getGrantType() {
        return grantType;
    }

    public void setGrantType(String p_grantType) {
        grantType = p_grantType;
    }

    public String getScope() {
        return scope;
    }

    public void setScope(String p_scope) {
        scope = p_scope;
    }

    public String getTokenCode() {
        return tokenCode;
    }

    public void setTokenCode(String p_tokenCode) {
        tokenCode = p_tokenCode;
    }

    public String getTokenType() {
        return tokenType;
    }

    public void setTokenType(String p_tokenType) {
        tokenType = p_tokenType;
    }

    public TokenType getTokenTypeEnum() {
        return TokenType.fromValue(tokenType);
    }

    public void setTokenTypeEnum(TokenType p_tokenType) {
        if (p_tokenType != null) {
            tokenType = p_tokenType.getValue();
        }
    }

    public String getUserId() {
        return userId;
    }

    public void setUserId(String p_userId) {
        userId = p_userId;
    }

    public String getClientId() {
        return clientId;
    }

    public void setClientId(String clientId) {
        this.clientId = clientId;
    }

    public String getJwtRequest() {
        return jwtRequest;
    }

    public void setJwtRequest(String p_jwtRequest) {
        jwtRequest = p_jwtRequest;
    }

    public String getAuthMode() {
        return authMode;
    }

    public void setAuthMode(String authMode) {
        this.authMode = authMode;
    }

    public String getCodeChallenge() {
        return codeChallenge;
    }

    public void setCodeChallenge(String codeChallenge) {
        this.codeChallenge = codeChallenge;
    }

    public String getCodeChallengeMethod() {
        return codeChallengeMethod;
    }

    public void setCodeChallengeMethod(String codeChallengeMethod) {
        this.codeChallengeMethod = codeChallengeMethod;
    }

    public String getClaims() {
        return claims;
    }

    public void setClaims(String claims) {
        this.claims = claims;
    }

    public String getSessionDn() {
        return sessionDn;
    }

    public void setSessionDn(String sessionDn) {
        this.sessionDn = sessionDn;
    }

    public boolean isFromCache() {
        return isFromCache;
    }

    public void setIsFromCache(boolean isFromCache) {
        this.isFromCache = isFromCache;
    }

    public final void setFromCache(boolean isFromCache) {
        this.isFromCache = isFromCache;
    }

    public boolean isImplicitFlow() {
        return StringUtils.isBlank(grantType) || grantType.equals(GrantType.IMPLICIT.getValue());
    }

    @Override
    public boolean equals(Object o) {
        if (this == o) return true;
        if (o == null || getClass() != o.getClass()) return false;

        TokenLdap tokenLdap = (TokenLdap) o;

        if (tokenCode != null ? !tokenCode.equals(tokenLdap.tokenCode) : tokenLdap.tokenCode != null) return false;
        if (tokenType != null ? !tokenType.equals(tokenLdap.tokenType) : tokenLdap.tokenType != null) return false;

        return true;
    }

    @Override
    public int hashCode() {
        int result = tokenCode != null ? tokenCode.hashCode() : 0;
        result = 31 * result + (tokenType != null ? tokenType.hashCode() : 0);
        return result;
    }
}<|MERGE_RESOLUTION|>--- conflicted
+++ resolved
@@ -25,13 +25,7 @@
 
     @DN
     private String dn;
-<<<<<<< HEAD
-    @AttributeName(name = "oxAuthGrantId")
-=======
-    @AttributeName(name = "uniqueIdentifier")
-    private String id;
     @AttributeName(name = "oxAuthGrantId", consistency = true)
->>>>>>> 133c6274
     private String grantId;
     @AttributeName(name = "oxAuthUserId")
     private String userId;
