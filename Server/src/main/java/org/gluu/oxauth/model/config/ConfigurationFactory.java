/*
 * oxAuth is available under the MIT License (2008). See http://opensource.org/licenses/MIT for full text.
 *
 * Copyright (c) 2014, Gluu
 */

package org.gluu.oxauth.model.config;

<<<<<<< HEAD
=======
import java.io.File;
import java.util.concurrent.atomic.AtomicBoolean;
import java.util.stream.Collectors;

import javax.annotation.PostConstruct;
import javax.enterprise.context.ApplicationScoped;
import javax.enterprise.event.Event;
import javax.enterprise.event.Observes;
import javax.enterprise.inject.Instance;
import javax.enterprise.inject.Produces;
import javax.inject.Inject;
import javax.inject.Named;
import javax.servlet.ServletContext;
import javax.servlet.ServletRegistration;

>>>>>>> 58ddc35b
import org.apache.commons.lang.StringUtils;
import org.gluu.exception.ConfigurationException;
import org.gluu.oxauth.model.configuration.AppConfiguration;
import org.gluu.oxauth.model.configuration.Configuration;
import org.gluu.oxauth.model.crypto.AbstractCryptoProvider;
import org.gluu.oxauth.model.crypto.CryptoProviderFactory;
<<<<<<< HEAD
import org.gluu.oxauth.model.crypto.OxAuthCryptoProvider;
import org.gluu.oxauth.model.error.ErrorMessages;
import org.gluu.oxauth.model.error.ErrorResponseFactory;
=======
import org.gluu.oxauth.model.error.ErrorMessages;
import org.gluu.oxauth.model.error.ErrorResponseFactory;
import org.gluu.oxauth.model.event.CryptoProviderEvent;
>>>>>>> 58ddc35b
import org.gluu.oxauth.model.jwk.JSONWebKey;
import org.gluu.oxauth.service.ApplicationFactory;
import org.gluu.oxauth.util.ServerUtil;
import org.gluu.persist.PersistenceEntryManager;
import org.gluu.persist.PersistenceEntryManagerFactory;
import org.gluu.persist.exception.BasePersistenceException;
import org.gluu.persist.model.PersistenceConfiguration;
import org.gluu.persist.service.PersistanceFactoryService;
import org.gluu.service.cdi.async.Asynchronous;
import org.gluu.service.cdi.event.*;
import org.gluu.service.timer.event.TimerEvent;
import org.gluu.service.timer.schedule.TimerSchedule;
import org.gluu.util.StringHelper;
import org.gluu.util.properties.FileConfiguration;
import org.json.JSONObject;
import org.slf4j.Logger;

import javax.annotation.PostConstruct;
import javax.enterprise.context.ApplicationScoped;
import javax.enterprise.event.Event;
import javax.enterprise.event.Observes;
import javax.enterprise.inject.Instance;
import javax.enterprise.inject.Produces;
import javax.inject.Inject;
import javax.inject.Named;
import javax.servlet.ServletContext;
import javax.servlet.ServletRegistration;
import java.io.File;
import java.util.concurrent.atomic.AtomicBoolean;
import java.util.stream.Collectors;

/**
 * @author Yuriy Zabrovarnyy
 * @author Javier Rojas Blum
 * @author Yuriy Movchan
 * @version June 15, 2016
 */
@ApplicationScoped
@Named
public class ConfigurationFactory {

	@Inject
	private Logger log;

	@Inject
	private Event<TimerEvent> timerEvent;

	@Inject
	private Event<AppConfiguration> configurationUpdateEvent;

    @Inject
    private Event<AbstractCryptoProvider> cryptoProviderEvent;

	@Inject
	private Event<String> event;

	@Inject @Named(ApplicationFactory.PERSISTENCE_ENTRY_MANAGER_NAME)
	private Instance<PersistenceEntryManager> persistenceEntryManagerInstance;

    @Inject
    private Instance<PersistenceEntryManagerFactory> persistenceEntryManagerFactoryInstance;

    @Inject
	private PersistanceFactoryService persistanceFactoryService;

	@Inject
	private Instance<Configuration> configurationInstance;

	@Inject
	private Instance<AbstractCryptoProvider> abstractCryptoProviderInstance;

	public final static String PERSISTENCE_CONFIGUARION_RELOAD_EVENT_TYPE = "persistenceConfigurationReloadEvent";
	public final static String BASE_CONFIGUARION_RELOAD_EVENT_TYPE = "baseConfigurationReloadEvent";

	private final static int DEFAULT_INTERVAL = 30; // 30 seconds

	static {
		if (System.getProperty("gluu.base") != null) {
			BASE_DIR = System.getProperty("gluu.base");
		} else if ((System.getProperty("catalina.base") != null) && (System.getProperty("catalina.base.ignore") == null)) {
			BASE_DIR = System.getProperty("catalina.base");
		} else if (System.getProperty("catalina.home") != null) {
			BASE_DIR = System.getProperty("catalina.home");
		} else if (System.getProperty("jboss.home.dir") != null) {
			BASE_DIR = System.getProperty("jboss.home.dir");
		} else {
			BASE_DIR = null;
		}
	}

	private static final String BASE_DIR;
	private static final String DIR = BASE_DIR + File.separator + "conf" + File.separator;

	private static final String BASE_PROPERTIES_FILE = DIR + "gluu.properties";
	private static final String LDAP_PROPERTIES_FILE = DIR + "oxauth.properties";

	private final String CONFIG_FILE_NAME = "oxauth-config.json";
	private final String ERRORS_FILE_NAME = "oxauth-errors.json";
	private final String STATIC_CONF_FILE_NAME = "oxauth-static-conf.json";
	private final String WEB_KEYS_FILE_NAME = "oxauth-web-keys.json";
	private final String SALT_FILE_NAME = "salt";

	private String confDir, configFilePath, errorsFilePath, staticConfFilePath, webKeysFilePath, saltFilePath;

	private boolean loaded = false;

	private FileConfiguration baseConfiguration;
    
    private PersistenceConfiguration persistenceConfiguration;
	private AppConfiguration conf;
	private StaticConfiguration staticConf;
	private WebKeysConfiguration jwks;
	private ErrorResponseFactory errorResponseFactory;
	private String cryptoConfigurationSalt;

    private String contextPath;
	private String facesMapping;

	private AtomicBoolean isActive;

	private long baseConfigurationFileLastModifiedTime;

	private long loadedRevision = -1;
	private boolean loadedFromLdap = true;

	@PostConstruct
	public void init() {
		this.isActive = new AtomicBoolean(true);
		try {
            this.persistenceConfiguration = persistanceFactoryService.loadPersistenceConfiguration(LDAP_PROPERTIES_FILE);
			loadBaseConfiguration();

			this.confDir = confDir();

			this.configFilePath = confDir + CONFIG_FILE_NAME;
			this.errorsFilePath = confDir + ERRORS_FILE_NAME;
			this.staticConfFilePath = confDir + STATIC_CONF_FILE_NAME;

			String certsDir = this.baseConfiguration.getString("certsDir");
			if (StringHelper.isEmpty(certsDir)) {
				certsDir = confDir;
			}
			this.webKeysFilePath = certsDir + File.separator + WEB_KEYS_FILE_NAME;
			this.saltFilePath = confDir + SALT_FILE_NAME;

			loadCryptoConfigurationSalt();
		} finally {
			this.isActive.set(false);
		}
	}

	public void onServletContextActivation(@Observes ServletContext context ) {
        this.contextPath = context.getContextPath();

        this.facesMapping = "";
        ServletRegistration servletRegistration = context.getServletRegistration("Faces Servlet");
        if (servletRegistration == null) {
        	return;
        }

        String[] mappings = servletRegistration.getMappings().toArray(new String[0]);
        if (mappings.length == 0) {
            return;
        }
        
        this.facesMapping = mappings[0].replaceAll("\\*", "");
     }

	public void create() {
		if (!createFromLdap(true)) {
			log.error("Failed to load configuration from LDAP. Please fix it!!!.");
			throw new ConfigurationException("Failed to load configuration from LDAP.");
		} else {
			log.info("Configuration loaded successfully.");
		}
	}

	public void initTimer() {
		log.debug("Initializing Configuration Timer");

		final int delay = 30;
		final int interval = DEFAULT_INTERVAL;

		timerEvent.fire(new TimerEvent(new TimerSchedule(delay, interval), new ConfigurationEvent(),
				Scheduled.Literal.INSTANCE));
	}

	@Asynchronous
	public void reloadConfigurationTimerEvent(@Observes @Scheduled ConfigurationEvent configurationEvent) {
		if (this.isActive.get()) {
			return;
		}

		if (!this.isActive.compareAndSet(false, true)) {
			return;
		}

		try {
			reloadConfiguration();
		} catch (Throwable ex) {
			log.error("Exception happened while reloading application configuration", ex);
		} finally {
			this.isActive.set(false);
		}
	}

    private void reloadKeysIfNeeded() {
	    try {
            final AbstractCryptoProvider cryptoProvider = CryptoProviderFactory.getCryptoProvider(this.conf);
            if (cryptoProvider instanceof OxAuthCryptoProvider) {
                ((OxAuthCryptoProvider) cryptoProvider).load();
            }
        } catch (Throwable e ) {
            log.error("Failed to reload keys.", e);
        }
    }

	private void reloadConfiguration() {
		// Reload LDAP configuration if needed
	    PersistenceConfiguration newPersistenceConfiguration = persistanceFactoryService.loadPersistenceConfiguration(LDAP_PROPERTIES_FILE);

		if (newPersistenceConfiguration != null) {
			if (!StringHelper.equalsIgnoreCase(this.persistenceConfiguration.getFileName(), newPersistenceConfiguration.getFileName()) || (newPersistenceConfiguration.getLastModifiedTime() > this.persistenceConfiguration.getLastModifiedTime())) {
				// Reload configuration only if it was modified
				this.persistenceConfiguration = newPersistenceConfiguration;
				event.select(LdapConfigurationReload.Literal.INSTANCE).fire(PERSISTENCE_CONFIGUARION_RELOAD_EVENT_TYPE);
			}
		}

        // Reload Base configuration if needed
		File baseConfiguration = new File(BASE_PROPERTIES_FILE);
		if (baseConfiguration.exists()) {
			final long lastModified = baseConfiguration.lastModified();
			if (lastModified > baseConfigurationFileLastModifiedTime) {
				// Reload configuration only if it was modified
				loadBaseConfiguration();
				event.select(BaseConfigurationReload.Literal.INSTANCE).fire(BASE_CONFIGUARION_RELOAD_EVENT_TYPE);
			}
		}

		if (!loadedFromLdap) {
			return;
		}

<<<<<<< HEAD
		final Conf conf = loadConfigurationFromLdap("oxRevision");
		if (conf == null) {
			return;
		}

		if (conf.getRevision() <= this.loadedRevision) {
		    log.trace("Skip configuration loading. currentRevision: " + loadedRevision + ", ldapRevision: " + conf.getRevision());
=======
		if (!isRevisionIncreased()) {
>>>>>>> 58ddc35b
			return;
		}

		createFromLdap(false);
	}

	private boolean isRevisionIncreased() {
        final Conf conf = loadConfigurationFromLdap("oxRevision");
        if (conf == null) {
            return false;
        }

        log.trace("LDAP revision: " + conf.getRevision() + ", server revision:" + loadedRevision);
        return conf.getRevision() > this.loadedRevision;
    }

	private String confDir() {
		final String confDir = this.baseConfiguration.getString("confDir", null);
		if (StringUtils.isNotBlank(confDir)) {
			return confDir;
		}

		return DIR;
	}

	public FileConfiguration getBaseConfiguration() {
		return baseConfiguration;
	}

	@Produces
    @ApplicationScoped
    public PersistenceConfiguration getPersistenceConfiguration() {
        return persistenceConfiguration;
    }

	@Produces
	@ApplicationScoped
	public AppConfiguration getAppConfiguration() {
		return conf;
	}

	@Produces
	@ApplicationScoped
	public StaticConfiguration getStaticConfiguration() {
		return staticConf;
	}

	@Produces
	@ApplicationScoped
	public WebKeysConfiguration getWebKeysConfiguration() {
		return jwks;
	}

	@Produces
	@ApplicationScoped
	public ErrorResponseFactory getErrorResponseFactory() {
		return errorResponseFactory;
	}

	public BaseDnConfiguration getBaseDn() {
		return getStaticConfiguration().getBaseDn();
	}

	public String getCryptoConfigurationSalt() {
		return cryptoConfigurationSalt;
	}

	private boolean createFromFile() {
		boolean result = reloadConfFromFile() && reloadErrorsFromFile() && reloadStaticConfFromFile()
				&& reloadWebkeyFromFile();

		return result;
	}

	private boolean reloadWebkeyFromFile() {
		final WebKeysConfiguration webKeysFromFile = loadWebKeysFromFile();
		if (webKeysFromFile != null) {
			log.info("Reloaded web keys from file: " + webKeysFilePath);
			jwks = webKeysFromFile;
			return true;
		} else {
			log.error("Failed to load web keys configuration from file: " + webKeysFilePath);
		}

		return false;
	}

	private boolean reloadStaticConfFromFile() {
		final StaticConfiguration staticConfFromFile = loadStaticConfFromFile();
		if (staticConfFromFile != null) {
			log.info("Reloaded static conf from file: " + staticConfFilePath);
			staticConf = staticConfFromFile;
			return true;
		} else {
			log.error("Failed to load static configuration from file: " + staticConfFilePath);
		}

		return false;
	}

	private boolean reloadErrorsFromFile() {
		final ErrorMessages errorsFromFile = loadErrorsFromFile();
		if (errorsFromFile != null) {
			log.info("Reloaded errors from file: " + errorsFilePath);
			errorResponseFactory = new ErrorResponseFactory(errorsFromFile);
			return true;
		} else {
			log.error("Failed to load errors from file: " + errorsFilePath);
		}

		return false;
	}

	private boolean reloadConfFromFile() {
		final AppConfiguration configFromFile = loadConfFromFile();
		if (configFromFile != null) {
			log.info("Reloaded configuration from file: " + configFilePath);
			conf = configFromFile;
			return true;
		} else {
			log.error("Failed to load configuration from file: " + configFilePath);
		}

		return false;
	}

	public boolean reloadConfFromLdap() {
        if (!isRevisionIncreased()) {
            return false;
        }
	    return createFromLdap(false);
    }

	private boolean createFromLdap(boolean recoverFromFiles) {
		log.info("Loading configuration from '{}' DB...", baseConfiguration.getString("persistence.type"));
		try {
			final Conf c = loadConfigurationFromLdap();
			if (c != null) {
				init(c);

				// Destroy old configuration
				if (this.loaded) {
					destroy(AppConfiguration.class);
					destroy(StaticConfiguration.class);
					destroy(WebKeysConfiguration.class);
					destroy(ErrorResponseFactory.class);

					destroyCryptoProviderInstance(AbstractCryptoProvider.class);
				}

				this.loaded = true;
				configurationUpdateEvent.select(ConfigurationUpdate.Literal.INSTANCE).fire(conf);

				AbstractCryptoProvider newAbstractCryptoProvider = abstractCryptoProviderInstance.get();
				cryptoProviderEvent.select(CryptoProviderEvent.Literal.INSTANCE).fire(newAbstractCryptoProvider);

				return true;
			}
		} catch (Exception ex) {
			log.error(ex.getMessage(), ex);
		}

		if (recoverFromFiles) {
			log.info("Unable to find configuration in LDAP, try to load configuration from file system... ");
			if (createFromFile()) {
				this.loadedFromLdap = false;
				return true;
			}
		}

		return false;
	}

	public void destroy(Class<? extends Configuration> clazz) {
		Instance<? extends Configuration> confInstance = configurationInstance.select(clazz);
		configurationInstance.destroy(confInstance.get());
	}

	public void destroyCryptoProviderInstance(Class<? extends AbstractCryptoProvider> clazz) {
		AbstractCryptoProvider abstractCryptoProvider = abstractCryptoProviderInstance.get();
		abstractCryptoProviderInstance.destroy(abstractCryptoProvider);
	}

	private Conf loadConfigurationFromLdap(String... returnAttributes) {
		final PersistenceEntryManager ldapManager = persistenceEntryManagerInstance.get();
		final String dn = this.baseConfiguration.getString("oxauth_ConfigurationEntryDN");
		try {
			final Conf conf = ldapManager.find(dn, Conf.class, returnAttributes);

			return conf;
		} catch (BasePersistenceException ex) {
			ex.printStackTrace();
			log.error(ex.getMessage());
		}

		return null;
	}

	private void init(Conf p_conf) {
		initConfigurationConf(p_conf);
		this.loadedRevision = p_conf.getRevision();
		reloadKeysIfNeeded();
	}

	private void initConfigurationConf(Conf p_conf) {
		if (p_conf.getDynamic() != null) {
			conf = p_conf.getDynamic();
		}
		if (p_conf.getStatics() != null) {
			staticConf = p_conf.getStatics();
		}
		if (p_conf.getWebKeys() != null) {
			jwks = p_conf.getWebKeys();
		} else {
			generateWebKeys();
		}
		if (p_conf.getErrors() != null) {
			errorResponseFactory = new ErrorResponseFactory(p_conf.getErrors());
		}
	}

	private void generateWebKeys() {
		log.info("Failed to load JWKS. Attempting to generate new JWKS...");

		String newWebKeys = null;
		try {
			// Generate new JWKS
			JSONObject jsonObject = AbstractCryptoProvider.generateJwks(
					getAppConfiguration().getKeyRegenerationInterval(), getAppConfiguration().getIdTokenLifetime(),
					getAppConfiguration());
			newWebKeys = jsonObject.toString();

			// Attempt to load new JWKS
			jwks = ServerUtil.createJsonMapper().readValue(newWebKeys, WebKeysConfiguration.class);

			// Store new JWKS in LDAP
			Conf conf = loadConfigurationFromLdap();
			conf.setWebKeys(jwks);

			long nextRevision = conf.getRevision() + 1;
			conf.setRevision(nextRevision);

			final PersistenceEntryManager ldapManager = persistenceEntryManagerInstance.get();
			ldapManager.merge(conf);

			log.info("Generated new JWKS successfully.");
            log.trace("JWKS keys: " + conf.getWebKeys().getKeys().stream().map(JSONWebKey::getKid).collect(Collectors.toList()));
            log.trace("KeyStore keys: " + CryptoProviderFactory.getCryptoProvider(getAppConfiguration()).getKeys());
        } catch (Exception ex2) {
			log.error("Failed to re-generate JWKS keys", ex2);
		}
	}

	private AppConfiguration loadConfFromFile() {
		try {
			return ServerUtil.createJsonMapper().readValue(new File(configFilePath), AppConfiguration.class);
		} catch (Exception e) {
			log.warn(e.getMessage(), e);
		}
		return null;
	}

	private ErrorMessages loadErrorsFromFile() {
		try {
			return ServerUtil.createJsonMapper().readValue(new File(errorsFilePath), ErrorMessages.class);
		} catch (Exception e) {
			log.warn(e.getMessage(), e);
		}
		return null;
	}

	private StaticConfiguration loadStaticConfFromFile() {
		try {
			return ServerUtil.createJsonMapper().readValue(new File(staticConfFilePath), StaticConfiguration.class);
		} catch (Exception e) {
			log.warn(e.getMessage(), e);
		}
		return null;
	}

	private WebKeysConfiguration loadWebKeysFromFile() {
		try {
			return ServerUtil.createJsonMapper().readValue(new File(webKeysFilePath), WebKeysConfiguration.class);
		} catch (Exception e) {
			log.warn(e.getMessage(), e);
		}
		return null;
	}

	private void loadBaseConfiguration() {
		this.baseConfiguration = createFileConfiguration(BASE_PROPERTIES_FILE, true);

		File baseConfiguration = new File(BASE_PROPERTIES_FILE);
		this.baseConfigurationFileLastModifiedTime = baseConfiguration.lastModified();
	}

	public void loadCryptoConfigurationSalt() {
		try {
			FileConfiguration cryptoConfiguration = createFileConfiguration(saltFilePath, true);

			this.cryptoConfigurationSalt = cryptoConfiguration.getString("encodeSalt");
		} catch (Exception ex) {
			log.error("Failed to load configuration from {}", saltFilePath, ex);
			throw new ConfigurationException("Failed to load configuration from " + saltFilePath, ex);
		}
	}

	private FileConfiguration createFileConfiguration(String fileName, boolean isMandatory) {
		try {
			FileConfiguration fileConfiguration = new FileConfiguration(fileName);

			return fileConfiguration;
		} catch (Exception ex) {
			if (isMandatory) {
				log.error("Failed to load configuration from {}", fileName, ex);
				throw new ConfigurationException("Failed to load configuration from " + fileName, ex);
			}
		}

		return null;
	}

	public String getFacesMapping() {
        return facesMapping;
    }

    public String getContextPath() {
        return contextPath;
    }

}<|MERGE_RESOLUTION|>--- conflicted
+++ resolved
@@ -6,39 +6,15 @@
 
 package org.gluu.oxauth.model.config;
 
-<<<<<<< HEAD
-=======
-import java.io.File;
-import java.util.concurrent.atomic.AtomicBoolean;
-import java.util.stream.Collectors;
-
-import javax.annotation.PostConstruct;
-import javax.enterprise.context.ApplicationScoped;
-import javax.enterprise.event.Event;
-import javax.enterprise.event.Observes;
-import javax.enterprise.inject.Instance;
-import javax.enterprise.inject.Produces;
-import javax.inject.Inject;
-import javax.inject.Named;
-import javax.servlet.ServletContext;
-import javax.servlet.ServletRegistration;
-
->>>>>>> 58ddc35b
 import org.apache.commons.lang.StringUtils;
 import org.gluu.exception.ConfigurationException;
 import org.gluu.oxauth.model.configuration.AppConfiguration;
 import org.gluu.oxauth.model.configuration.Configuration;
 import org.gluu.oxauth.model.crypto.AbstractCryptoProvider;
 import org.gluu.oxauth.model.crypto.CryptoProviderFactory;
-<<<<<<< HEAD
-import org.gluu.oxauth.model.crypto.OxAuthCryptoProvider;
-import org.gluu.oxauth.model.error.ErrorMessages;
-import org.gluu.oxauth.model.error.ErrorResponseFactory;
-=======
 import org.gluu.oxauth.model.error.ErrorMessages;
 import org.gluu.oxauth.model.error.ErrorResponseFactory;
 import org.gluu.oxauth.model.event.CryptoProviderEvent;
->>>>>>> 58ddc35b
 import org.gluu.oxauth.model.jwk.JSONWebKey;
 import org.gluu.oxauth.service.ApplicationFactory;
 import org.gluu.oxauth.util.ServerUtil;
@@ -245,17 +221,6 @@
 		}
 	}
 
-    private void reloadKeysIfNeeded() {
-	    try {
-            final AbstractCryptoProvider cryptoProvider = CryptoProviderFactory.getCryptoProvider(this.conf);
-            if (cryptoProvider instanceof OxAuthCryptoProvider) {
-                ((OxAuthCryptoProvider) cryptoProvider).load();
-            }
-        } catch (Throwable e ) {
-            log.error("Failed to reload keys.", e);
-        }
-    }
-
 	private void reloadConfiguration() {
 		// Reload LDAP configuration if needed
 	    PersistenceConfiguration newPersistenceConfiguration = persistanceFactoryService.loadPersistenceConfiguration(LDAP_PROPERTIES_FILE);
@@ -283,17 +248,7 @@
 			return;
 		}
 
-<<<<<<< HEAD
-		final Conf conf = loadConfigurationFromLdap("oxRevision");
-		if (conf == null) {
-			return;
-		}
-
-		if (conf.getRevision() <= this.loadedRevision) {
-		    log.trace("Skip configuration loading. currentRevision: " + loadedRevision + ", ldapRevision: " + conf.getRevision());
-=======
 		if (!isRevisionIncreased()) {
->>>>>>> 58ddc35b
 			return;
 		}
 
@@ -495,7 +450,6 @@
 	private void init(Conf p_conf) {
 		initConfigurationConf(p_conf);
 		this.loadedRevision = p_conf.getRevision();
-		reloadKeysIfNeeded();
 	}
 
 	private void initConfigurationConf(Conf p_conf) {
