--- conflicted
+++ resolved
@@ -108,11 +108,9 @@
     private CibaRequestService cibaRequestService;
 
     @Inject
-<<<<<<< HEAD
     private Boolean isCibaEnabled;
-=======
+
     private DeviceAuthorizationService deviceAuthorizationService;
->>>>>>> 8ab66754
 
     @Override
     public Response requestAccessToken(String grantType, String code,
