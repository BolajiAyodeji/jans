/*
 * This software is available under the Apache-2.0 license.
 * See https://www.apache.org/licenses/LICENSE-2.0.txt for full text.
 *
 * Copyright (c) 2024, Gluu, Inc.
 */
//! # Auth Engine
//! Part of Cedarling that main purpose is:
//! - evaluate if authorization is granted for *user*
//! - evaluate if authorization is granted for *client* / *workload *

use std::collections::HashSet;
use std::str::FromStr;
use std::sync::Arc;

use crate::common::app_types;
use crate::common::policy_store::PolicyStore;
use crate::jwt;
use crate::log::{
    AuthorizationLogInfo, Diagnostics, LogEntry, LogType, Logger, PersonAuthorizeInfo,
    WorkloadAuthorizeInfo,
};
use std::io::Cursor;

mod authorize_result;
mod merge_json;

mod entities;
pub(crate) mod request;
mod token_data;

pub use authorize_result::AuthorizeResult;
use cedar_policy::{Entities, Entity, EntityUid, RequestValidationError, Response};
use entities::CedarPolicyCreateTypeError;
use entities::DecodeTokensResult;
use entities::ResourceEntityError;
use entities::{
    create_access_token_entities, create_id_token_entity, create_role_entities, create_user_entity,
    create_userinfo_token_entity, AccessTokenEntitiesError, RoleEntityError,
};
use entities::{create_resource_entity, AccessTokenEntities};
use merge_json::{merge_json_values, MergeError};
use request::Request;
use serde_json::{json, Value};
use token_data::{AccessTokenData, IdTokenData, UserInfoTokenData};

/// Configuration to Authz to initialize service without errors
pub(crate) struct AuthzConfig {
    pub log_service: Logger,
    pub pdp_id: app_types::PdpID,
    pub application_name: app_types::ApplicationName,
    pub policy_store: PolicyStore,
    pub jwt_service: Arc<jwt::JwtService>,
}

/// Authorization Service
/// The primary service of the Cedarling application responsible for evaluating authorization requests.
/// It leverages other services as needed to complete its evaluations.
#[allow(dead_code)]
pub struct Authz {
    config: AuthzConfig,
    authorizer: cedar_policy::Authorizer,
}

impl Authz {
    /// Create a new Authorization Service
    pub(crate) fn new(config: AuthzConfig) -> Self {
        config.log_service.log(
            LogEntry::new_with_data(
                config.pdp_id,
                Some(config.application_name.clone()),
                LogType::System,
            )
            .set_message("Cedarling Authz initialized successfully".to_string()),
        );

        Self {
            config,
            authorizer: cedar_policy::Authorizer::new(),
        }
    }

    /// Evaluate Authorization Request
    /// - evaluate if authorization is granted for *person*
    /// - evaluate if authorization is granted for *workload*
    pub fn authorize(&self, request: Request) -> Result<AuthorizeResult, AuthorizeError> {
        let schema = &self.config.policy_store.schema;

        // Parse action UID.
        let action = cedar_policy::EntityUid::from_str(request.action.as_str())
            .map_err(AuthorizeError::Action)?;

        // Parse [`cedar_policy::Entity`]-s to [`AuthorizeEntitiesData`] that hold all entities (for usability).
        let entities_data: AuthorizeEntitiesData = self.authorize_entities_data(&request)?;

        // Get entity UIDs what we will be used on authorize check
        let principal_workload_uid = entities_data.access_token_entities.workload_entity.uid();
        let resource_uid = entities_data.resource_entity.uid();
        let principal_user_entity_uid = entities_data.user_entity.uid();

        let context = add_entities_to_context(
            request.context.clone(),
            &entities_data,
            &schema.schema,
            &action,
        )?;

        // Convert [`AuthorizeEntitiesData`] to  [`cedar_policy::Entities`] structure,
        // hold all entities that will be used on authorize check.
        let entities = entities_data.entities(Some(&schema.schema))?;

        // Check authorize where principal is `"Jans::Workload"` from cedar-policy schema.
        let workload_result: Option<Response> =
            match self.execute_authorize(ExecuteAuthorizeParameters {
                entities: &entities,
                principal: principal_workload_uid.clone(),
                action: action.clone(),
                resource: resource_uid.clone(),
                context: context.clone(),
            }) {
                Ok(resp) => Some(resp),
                // if invalid principal than we no need result
                Err(RequestValidationError::InvalidPrincipalType(_)) => None,
                Err(err) => return Err(AuthorizeError::CreateRequestWorkloadEntity(err)),
            };

        // Check authorize where principal is `"Jans::User"` from cedar-policy schema.
        let person_result: Option<Response> =
            match self.execute_authorize(ExecuteAuthorizeParameters {
                entities: &entities,
                principal: principal_user_entity_uid.clone(),
                action: action.clone(),
                resource: resource_uid.clone(),
                context: context.clone(),
            }) {
                Ok(resp) => Some(resp),
                // if invalid principal than we no need result
                Err(RequestValidationError::InvalidPrincipalType(_)) => None,
                Err(err) => return Err(AuthorizeError::CreateRequestUserEntity(err)),
            };

        let result = AuthorizeResult {
            workload: workload_result,
            person: person_result,
        };

        // getting entities as json
        let mut entities_raw_json = Vec::new();
        let cursor = Cursor::new(&mut entities_raw_json);

        entities.write_to_json(cursor)?;
        let entities_json: serde_json::Value = serde_json::from_slice(entities_raw_json.as_slice())
            .map_err(AuthorizeError::EntitiesToJson)?;

        // Log all result information about both authorize checks.
        // Where principal is `"Jans::Workload"` and where principal is `"Jans::User"`.
        self.config.log_service.as_ref().log(
            LogEntry::new_with_data(
                self.config.pdp_id,
                Some(self.config.application_name.clone()),
                LogType::Decision,
            )
            .set_auth_info(AuthorizationLogInfo {
                action: request.action,
                context: request.context,
                resource: resource_uid.to_string(),
                entities: entities_json,

                person_authorize_info: result.person.as_ref().map(|response| PersonAuthorizeInfo {
                    person_principal: principal_user_entity_uid.to_string(),
                    person_diagnostics: Diagnostics::new(
                        response.diagnostics(),
                        &self.config.policy_store.policies,
                    ),
                    person_decision: response.decision().into(),
                }),

                workload_authorize_info: result.workload.as_ref().map(|response| {
                    WorkloadAuthorizeInfo {
                        workload_principal: principal_workload_uid.to_string(),
                        workload_diagnostics: Diagnostics::new(
                            response.diagnostics(),
                            &self.config.policy_store.policies,
                        ),
                        workload_decision: response.decision().into(),
                    }
                }),

                authorized: result.is_allowed(),
            })
            .set_message("Result of authorize.".to_string()),
        );

        Ok(result)
    }

    /// Execute cedar policy is_authorized method to check
    /// if allowed make request with given parameters
    fn execute_authorize(
        &self,
        parameters: ExecuteAuthorizeParameters,
    ) -> Result<cedar_policy::Response, cedar_policy::RequestValidationError> {
        let request_principal_workload = cedar_policy::Request::new(
            parameters.principal,
            parameters.action,
            parameters.resource,
            parameters.context,
            Some(&self.config.policy_store.schema.schema),
        )?;

        let response = self.authorizer.is_authorized(
            &request_principal_workload,
            self.config.policy_store.policies.get_set(),
            parameters.entities,
        );

        Ok(response)
    }

    /// Create all [`Entity`]-s from [`Request`]
    pub fn authorize_entities_data(
        &self,
        request: &Request,
    ) -> Result<AuthorizeEntitiesData, AuthorizeError> {
        let policy_store = &self.config.policy_store;

        // decode JWT tokens to structs AccessTokenData, IdTokenData, UserInfoTokenData using jwt service
        let decode_result: DecodeTokensResult = self
            .config
            .jwt_service
            .decode_tokens::<AccessTokenData, IdTokenData, UserInfoTokenData>(
                &request.access_token,
                &request.id_token,
                &request.userinfo_token,
            )?;

        let trusted_issuer = decode_result.trusted_issuer.unwrap_or_default();
        let tokens_metadata = trusted_issuer.tokens_metadata();

        let role_entities = create_role_entities(policy_store, &decode_result, trusted_issuer)?;

        let data = AuthorizeEntitiesData::builder()
            // Populate the structure with entities derived from the access token
            .access_token_entities(create_access_token_entities(
                policy_store,
                &decode_result.access_token,
                tokens_metadata.access_tokens
            )?)
            // Add an entity created from the ID token
            .id_token_entity(
                create_id_token_entity(policy_store, &decode_result.id_token, &tokens_metadata.id_tokens.claim_mapping)
                    .map_err(AuthorizeError::CreateIdTokenEntity)?,
            )
            // Add an entity created from the userinfo token
            .userinfo_token(
                create_userinfo_token_entity(policy_store, &decode_result.userinfo_token, &tokens_metadata.userinfo_tokens.claim_mapping)
                .map_err(AuthorizeError::CreateUserinfoTokenEntity)?
            )
            // Add an entity created from the userinfo token
            .user_entity(
                create_user_entity(
                    policy_store,
                    &decode_result,
                    // parents for Jans::User entity
                    HashSet::from_iter(role_entities.iter().map(|e|e.uid())),
                    trusted_issuer
                )
                .map_err(AuthorizeError::CreateUserEntity)?,
            )
            // Add an entity created from the resource in the request
            .resource_entity(create_resource_entity(
                request.resource.clone(),
                &self.config.policy_store.schema.json,
            )?)
            // Add Jans::Role entities
            .role_entities(role_entities);

        Ok(data.build())
    }
}

/// Constructs the authorization context by adding the built entities from the tokens
fn add_entities_to_context(
    request_context: Value,
    entities_data: &AuthorizeEntitiesData,
    schema: &cedar_policy::Schema,
    action: &cedar_policy::EntityUid,
) -> Result<cedar_policy::Context, AuthorizeError> {
    let entities_context = json!({
        "user": {"__entity": {
            "type": entities_data.user_entity.uid().type_name().to_string(),
            "id": entities_data.user_entity.uid().id().escaped(),
        }},
        "workload": {"__entity": {
            "type": entities_data.access_token_entities.workload_entity.uid().type_name().to_string(),
            "id": entities_data.access_token_entities.workload_entity.uid().id().escaped(),
        }},
        "access_token": {"__entity": {
            "type": entities_data.access_token_entities.access_token_entity.uid().type_name().to_string(),
            "id": entities_data.access_token_entities.access_token_entity.uid().id().escaped(),
        }},
        "id_token": {"__entity": {
            "type": entities_data.id_token_entity.uid().type_name().to_string(),
            "id": entities_data.id_token_entity.uid().id().escaped(),
        }},
        "userinfo_token": {"__entity": {
            "type": entities_data.userinfo_token.uid().type_name().to_string(),
            "id": entities_data.userinfo_token.uid().id().escaped(),
        }},
    });
    let context = merge_json_values(entities_context, request_context)?;

    let context: cedar_policy::Context =
        cedar_policy::Context::from_json_value(context, Some((schema, action)))?;

    Ok(context)
}

/// Helper struct to hold named parameters for [`Authz::execute_authorize`] method.
struct ExecuteAuthorizeParameters<'a> {
    entities: &'a Entities,
    principal: EntityUid,
    action: EntityUid,
    resource: EntityUid,
    context: cedar_policy::Context,
}

/// Structure to hold entites created from tokens
//
// we can't use simple vector because we need use uid-s
// from some entities to check authorizations
#[derive(typed_builder::TypedBuilder)]
pub struct AuthorizeEntitiesData {
    pub access_token_entities: AccessTokenEntities,
    pub id_token_entity: Entity,
    pub userinfo_token: Entity,
    pub user_entity: Entity,
    pub resource_entity: Entity,
    pub role_entities: Vec<Entity>,
}

impl AuthorizeEntitiesData {
    /// Create iterator to get all entities
    fn into_iter(self) -> impl Iterator<Item = Entity> {
        vec![
            self.id_token_entity,
            self.userinfo_token,
            self.user_entity,
            self.resource_entity,
        ]
        .into_iter()
        .chain(self.access_token_entities.into_iter())
        .chain(self.role_entities)
    }

    /// Collect all entities to [`cedar_policy::Entities`]
    fn entities(
        self,
        schema: Option<&cedar_policy::Schema>,
    ) -> Result<cedar_policy::Entities, cedar_policy::entities_errors::EntitiesError> {
        Entities::from_entities(self.into_iter(), schema)
    }
}

/// Error type for Authorization Service
#[derive(thiserror::Error, Debug)]
pub enum AuthorizeError {
    /// Error encountered while decoding JWT token data
    #[error(transparent)]
    DecodeTokens(#[from] jwt::JwtServiceError),
    /// Error encountered while creating access token entities
    #[error("{0}")]
    AccessTokenEntities(#[from] AccessTokenEntitiesError),
    /// Error encountered while creating id token entities
    #[error("could not create id_token entity: {0}")]
    CreateIdTokenEntity(CedarPolicyCreateTypeError),
    /// Error encountered while creating userinfo token entities
    #[error("could not create userinfo entity: {0}")]
    CreateUserinfoTokenEntity(CedarPolicyCreateTypeError),
    /// Error encountered while creating access token entities
    #[error("could not create User entity: {0}")]
    CreateUserEntity(CedarPolicyCreateTypeError),
    /// Error encountered while creating resource entity
    #[error("{0}")]
    ResourceEntity(#[from] ResourceEntityError),
    /// Error encountered while creating role entity
    #[error(transparent)]
    RoleEntity(#[from] RoleEntityError),
    /// Error encountered while parsing Action to EntityUid
    #[error("could not parse action: {0}")]
    Action(cedar_policy::ParseErrors),
    /// Error encountered while validating context according to the schema
    #[error("could not create context: {0}")]
    CreateContext(#[from] cedar_policy::ContextJsonError),
    /// Error encountered while creating [`cedar_policy::Request`] for workload entity principal
    #[error("could not create request workload entity principal: {0}")]
    CreateRequestWorkloadEntity(cedar_policy::RequestValidationError),
    /// Error encountered while creating [`cedar_policy::Request`] for user entity principal
    #[error("could not create request user entity principal: {0}")]
    CreateRequestUserEntity(cedar_policy::RequestValidationError),
    /// Error encountered while creating [`cedar_policy::Request`] for role entity principal
    //
    // Additional error was created to use only one placeholder.
    // It allows to use macro for error mapping in python binding
    #[error(transparent)]
    CreateRequestRoleEntity(CreateRequestRoleError),
    /// Error encountered while collecting all entities
    #[error("could not collect all entities: {0}")]
    Entities(#[from] cedar_policy::entities_errors::EntitiesError),
<<<<<<< HEAD
    /// Error encountered while parsing all entities to json for logging
    #[error("could convert entities to json: {0}")]
    EntitiesToJson(serde_json::Error),
=======
    /// Error encountered while validating context according to the schema
    #[error("could not add entities into context")]
    AddEntitiesIntoContext(#[from] MergeError),
>>>>>>> e2e4f89a
}

#[derive(Debug, derive_more::Error, derive_more::Display)]
#[display("could not create request user entity principal for {uid}: {err}")]
pub struct CreateRequestRoleError {
    /// Error value
    err: cedar_policy::RequestValidationError,
    /// Role ID [`EntityUid`] value used for authorization request
    uid: EntityUid,
}<|MERGE_RESOLUTION|>--- conflicted
+++ resolved
@@ -407,15 +407,12 @@
     /// Error encountered while collecting all entities
     #[error("could not collect all entities: {0}")]
     Entities(#[from] cedar_policy::entities_errors::EntitiesError),
-<<<<<<< HEAD
+    /// Error encountered while validating context according to the schema
+    #[error("could not add entities into context")]
+    AddEntitiesIntoContext(#[from] MergeError),
     /// Error encountered while parsing all entities to json for logging
     #[error("could convert entities to json: {0}")]
     EntitiesToJson(serde_json::Error),
-=======
-    /// Error encountered while validating context according to the schema
-    #[error("could not add entities into context")]
-    AddEntitiesIntoContext(#[from] MergeError),
->>>>>>> e2e4f89a
 }
 
 #[derive(Debug, derive_more::Error, derive_more::Display)]
