/*
 * This software is available under the Apache-2.0 license.
 * See https://www.apache.org/licenses/LICENSE-2.0.txt for full text.
 *
 * Copyright (c) 2024, Gluu, Inc.
 */

<<<<<<< HEAD
use crate::common::policy_store::TrustedIssuer;
use jsonwebtoken::Algorithm;
use std::collections::{HashMap, HashSet};
type IssuerId = String;

/// The set of Bootstrap properties related to JWT validation.
#[allow(dead_code)]
pub struct NewJwtConfig {
    /// Local Json Web Key Store (JWKS) with public keys.
    pub local_jwks: Option<String>,
    /// An optional mapping of trusted issuers containing OpenID configuration or
    /// Identity Provider (IDP) information.
    ///
    /// Each entry in the map associates an `IssuerId` with a `TrustedIssuer` instance,
    /// representing metadata for the corresponding issuer. This metadata may include
    /// information retrieved from a `.well-known/openid-configuration` endpoint
    /// for validating tokens and establishing trust with the issuer.
    pub trusted_issuers: Option<HashMap<IssuerId, TrustedIssuer>>,
    /// Check the signature for all the Json Web Tokens.
    ///
    /// This Requires the `iss` claim to be present in all the tokens and
    /// and the scheme must be `https`.
    ///
    /// This setting overrides the `iss` validation settings in the following:
    ///
    /// - `access_token_config`
    /// - `id_token_config`
    /// - `userinfo_token_config`
    pub jwt_sig_validation: bool,
    /// Whether to check the status of the JWT.
    ///
    /// On startup, the Cedarling will fetch and retreive the latest Status List
    /// JWT from the `.well-known/openid-configuration` via the `status_list_endpoint`
    /// claim and cache it.
    ///
    /// See the [`IETF Draft`] for more info.
    ///
    /// [`IETF Draft`]: https://datatracker.ietf.org/doc/draft-ietf-oauth-status-list/
    pub jwt_status_validation: bool,
    /// Sets the validation level for ID tokens.
    ///
    /// The available levels are [`None`] and [`Strict`].
    ///
    /// # Strict Mode
    ///
    /// In `Strict` mode, the following conditions must be met for a token
    /// to be considered valid:
    ///
    /// - The `id_token`'s `aud` (audience) must match the `access_token`'s `client_id`
    /// - If a Userinfo token is present:
    ///     - Its `sub` (subject) must match the `id_token`'s `sub`.
    ///     - Its `aud` (audience) must match the `access_token`'s `client_id`.
    ///
    /// [`None`]: IdTokenTrustMode::None
    /// [`Strict`]: IdTokenTrustMode::Strict
    pub id_token_trust_mode: IdTokenTrustMode,
    /// Only tokens signed with algorithms in this list can be valid.
    pub signature_algorithms_supported: HashSet<Algorithm>,
    /// Validation options related to the Access token
    pub access_token_config: TokenValidationConfig,
    /// Validation options related to the Id token
    pub id_token_config: TokenValidationConfig,
    /// Validation options related to the Userinfo token
    pub userinfo_token_config: TokenValidationConfig,
}

/// Validation options related to JSON Web Tokens (JWT).
///
/// This struct provides the configuration for validating common JWT claims (`iss`,
/// `aud`, `sub`, `jti`, `exp`, `nbf`) across different types of JWTs.
///
/// The default configuration for Access Tokens, ID Tokens, and Userinfo Tokens
/// can be easily instantiated via the provided methods.
#[derive(Default)]
pub struct TokenValidationConfig {
    /// Requires the `iss` claim to be present in the JWT and the scheme
    /// must be `https`.
    pub iss_validation: bool,
    /// Requires the `aud` claim to be present in the JWT.
    pub aud_validation: bool,
    /// Requires the `sub` claim to be present in the JWT.
    pub sub_validation: bool,
    /// Requires the `jti` claim to be present in the JWT.
    pub jti_validation: bool,
    /// Requires the `exp` claim to be present in the JWT and the current
    /// timestamp isn't past the specified timestamp in the token.
    pub exp_validation: bool,
    /// Requires the `nbf` claim to be present in the JWT.
    pub nbf_validation: bool,
}

#[allow(dead_code)]
impl TokenValidationConfig {
    /// Collects all the required claims into a HashSet.
    pub fn required_claims(&self) -> HashSet<Box<str>> {
        let mut req_claims = HashSet::new();
        if self.iss_validation {
            req_claims.insert("iss".into());
        }
        if self.aud_validation {
            req_claims.insert("aud".into());
        }
        if self.sub_validation {
            req_claims.insert("sub".into());
        }
        if self.jti_validation {
            req_claims.insert("jti".into());
        }
        if self.exp_validation {
            req_claims.insert("exp".into());
        }
        if self.nbf_validation {
            req_claims.insert("nbf".into());
        }
        req_claims
    }

    /// Returns a default configuration for validating Access Tokens.
    ///
    /// This configuration requires the following:
    /// - `iss` (issuer) validation
    /// - `jti` (JWT ID) validation
    /// - `exp` (expiration) validation
    ///
    /// Claims like `aud` (audience) and `sub` (subject) are not required for
    /// Access Tokens.
    pub fn access_token() -> Self {
        Self {
            iss_validation: true,
            aud_validation: false,
            sub_validation: false,
            jti_validation: true,
            exp_validation: true,
            nbf_validation: false,
        }
    }

    /// Returns a default configuration for validating ID Tokens.
    ///
    /// This configuration requires the following:
    /// - `iss` (issuer) validation
    /// - `aud` (audience) validation
    /// - `sub` (subject) validation
    /// - `exp` (expiration) validation
    ///
    /// `jti` (JWT ID) and `nbf` (not before) are not required for ID Tokens.
    pub fn id_token() -> Self {
        Self {
            iss_validation: true,
            aud_validation: true,
            sub_validation: true,
            jti_validation: false,
            exp_validation: true,
            nbf_validation: false,
        }
    }

    /// Returns a default configuration for validating Userinfo Tokens.
    ///
    /// This configuration requires the following:
    /// - `iss` (issuer) validation
    /// - `aud` (audience) validation
    /// - `sub` (subject) validation
    /// - `exp` (expiration) validation
    ///
    /// `jti` (JWT ID) and `nbf` (not before) are not required for Userinfo Tokens.
    pub fn userinfo_token() -> Self {
        Self {
            iss_validation: true,
            aud_validation: true,
            sub_validation: true,
            jti_validation: false,
            exp_validation: true,
            nbf_validation: false,
        }
    }

    /// Enables the validation of the `iss` claim (issuer).
    fn validate_iss(mut self) -> Self {
        self.iss_validation = true;
        self
    }

    /// Enables the validation of the `aud` claim (audience).
    fn validate_aud(mut self) -> Self {
        self.aud_validation = true;
        self
    }

    /// Enables the validation of the `sub` claim (subject).
    fn validate_sub(mut self) -> Self {
        self.sub_validation = true;
        self
    }

    /// Enables the validation of the `jti` claim (JWT ID).
    fn validate_jti(mut self) -> Self {
        self.jti_validation = true;
        self
    }

    /// Enables the validation of the `exp` claim (expiration).
    fn validate_exp(mut self) -> Self {
        self.exp_validation = true;
        self
    }

    /// Enables the validation of the `nbf` claim (not before).
    fn validate_nbf(mut self) -> Self {
        self.nbf_validation = true;
        self
    }
}

/// Defines the level of validation for ID tokens.
#[derive(Debug, Clone, PartialEq, Default)]
pub enum IdTokenTrustMode {
    /// No validation is performed on the ID token.
    None,
    /// Strict validation of the ID token.
    ///
    /// In this mode, the following conditions must be met:
    ///
    /// - The `id_token`'s `aud` (audience) must match the `access_token`'s `client_id`.
    /// - If a Userinfo token is present:
    ///   - Its `sub` (subject) must match the `id_token`'s `sub`.
    ///   - Its `aud` must match the `access_token`'s `client_id`.
    #[default]
    Strict,
}

impl Default for NewJwtConfig {
    /// Cedarling will use the strictest validation options by default.
    fn default() -> Self {
        Self {
            local_jwks: None,
            trusted_issuers: None,
            jwt_sig_validation: true,
            jwt_status_validation: true,
            id_token_trust_mode: IdTokenTrustMode::Strict,
            signature_algorithms_supported: HashSet::new(),
            access_token_config: TokenValidationConfig::access_token(),
            id_token_config: TokenValidationConfig::id_token(),
            userinfo_token_config: TokenValidationConfig::userinfo_token(),
        }
    }
}

#[allow(dead_code)]
impl NewJwtConfig {
    /// Creates a new `JwtConfig` instance with validation turned off for all tokens.
    pub fn new_without_validation() -> Self {
        Self {
            local_jwks: None,
            trusted_issuers: None,
            jwt_sig_validation: false,
            jwt_status_validation: false,
            id_token_trust_mode: IdTokenTrustMode::None,
            signature_algorithms_supported: HashSet::new(),
            access_token_config: TokenValidationConfig::default(),
            id_token_config: TokenValidationConfig::default(),
            userinfo_token_config: TokenValidationConfig::default(),
        }
        .allow_all_algorithms()
    }

    /// Adds all supported algorithms to to `signature_algorithms_supported`.
    pub fn allow_all_algorithms(mut self) -> Self {
        self.signature_algorithms_supported = HashSet::from_iter([
            Algorithm::HS256,
            Algorithm::HS384,
            Algorithm::HS512,
            Algorithm::ES256,
            Algorithm::ES384,
            Algorithm::RS256,
            Algorithm::RS384,
            Algorithm::RS512,
            Algorithm::PS256,
            Algorithm::PS384,
            Algorithm::PS512,
            Algorithm::EdDSA,
        ]);
        self
    }

    /// Sets the local JSON Web Key Set (JWKS) to be used for JWT signature validation.
    ///
    /// The JWKS is a collection of public keys used to validate the signature of
    /// incoming JWTs. This method sets the `local_jwks` field to a specific JWKS
    /// in the form of a JSON string.
    pub fn set_local_jwks(mut self, jwks: String) -> Self {
        self.local_jwks = Some(jwks);
        self
    }

    /// Sets the trusted issuers to be used for JWT signature validation.
    pub fn set_trusted_issuers(
        mut self,
        trusted_issuers: HashMap<IssuerId, TrustedIssuer>,
    ) -> Self {
        self.trusted_issuers = Some(trusted_issuers);
        self
    }
}
=======
use jsonwebtoken::Algorithm;
use std::collections::HashSet;
>>>>>>> e7ffb080

/// A set of properties used to configure JWT in the `Cedarling` application.
#[derive(Debug, Clone, PartialEq)]
pub enum JwtConfig {
    /// `CEDARLING_JWT_VALIDATION` in [bootstrap properties](https://github.com/JanssenProject/jans/wiki/Cedarling-Nativity-Plan#bootstrap-properties) documentation.  
    /// Represent `Disabled` value.  
    /// Meaning no JWT validation and no controls if Cedarling will discard id_token without an access token with the corresponding client_id.
    Disabled,
    /// `CEDARLING_JWT_VALIDATION` in [bootstrap properties](https://github.com/JanssenProject/jans/wiki/Cedarling-Nativity-Plan#bootstrap-properties) documentation.  
    /// Represent `Enabled` value
    Enabled {
        /// `CEDARLING_JWT_SIGNATURE_ALGORITHMS_SUPPORTED` in [bootstrap properties](https://github.com/JanssenProject/jans/wiki/Cedarling-Nativity-Plan#bootstrap-properties) documentation.
        signature_algorithms: HashSet<Algorithm>,
    },
}<|MERGE_RESOLUTION|>--- conflicted
+++ resolved
@@ -5,7 +5,6 @@
  * Copyright (c) 2024, Gluu, Inc.
  */
 
-<<<<<<< HEAD
 use crate::common::policy_store::TrustedIssuer;
 use jsonwebtoken::Algorithm;
 use std::collections::{HashMap, HashSet};
@@ -310,10 +309,6 @@
         self
     }
 }
-=======
-use jsonwebtoken::Algorithm;
-use std::collections::HashSet;
->>>>>>> e7ffb080
 
 /// A set of properties used to configure JWT in the `Cedarling` application.
 #[derive(Debug, Clone, PartialEq)]
