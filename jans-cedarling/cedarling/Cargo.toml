--- conflicted
+++ resolved
@@ -25,11 +25,8 @@
     "display",
     "error",
 ] }
-<<<<<<< HEAD
 time = { version = "0.3.36", features = ["wasm-bindgen"] }
-=======
 regex = "1.11.1"
->>>>>>> e7ffb080
 
 [dev-dependencies]
 # is used in testing
