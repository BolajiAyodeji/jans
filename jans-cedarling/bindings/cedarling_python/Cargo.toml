--- conflicted
+++ resolved
@@ -1,10 +1,7 @@
 [package]
 name = "cedarling_python"
-<<<<<<< HEAD
 version.workspace = true
-=======
 version = "0.0.0"
->>>>>>> 4e1d960c
 edition = "2021"
 
 [lib]
