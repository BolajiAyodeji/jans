---
tags:
  - administration
  - lock
  - authorization / authz
  - Cedar
  - Cedarling
  - logging
  - audit
---


# Cedarling Logs

## Cedarling Audit Logs

The Cedarling logs contains a record of all a Cedarling's decisions and token validations.
Cedarling has four logging options, which are configurable via the `CEDARLING_LOG_TYPE`
bootstrap property:

* `off` - no logging
* `memory` - logs stored in Cedarling in-memory KV store, fetched by client via logging interface. This
  is ideal for batching logs without impeding authz performance
* `std_out` - write logs synchronously to std_out
* `lock` - periodically POST logs to Jans Lock Server `/audit` endpoint for central archiving.

There are three different log records produced by the Cedarling:

* `Decision` - The result and diagnostics of an authz decision
* `System` - Startup, debug and other Cedarling messages not related to authz
* `Metric`- Performance and usage data

## Jans Lock Server

In enterprise deployments, [Janssen Lock Server](../janssen-server/lock/) collects Cedarling
logs and can stream to a database or S3 bucket. The Cedarling decision logs provide compliance
evidence of usage of the domain's externalized policies. The logs are also useful for forensic
analysis to show everything the attacker attempted, both allowed and denied.

<<<<<<< HEAD
## Sample logs

The JSON in this document is formatted for readability but is not prettified in the actual implementation.  

### Startup Message

```json
{
    "id": "01937015-462d-7727-b789-ed95f7faf7a4",
    "time": 1732752262,
    "log_kind": "System",
    "pdp_id": "75f0dc93-0a90-4076-95fa-dc16d3f00375",
    "msg": "configuration parsed successfully"
}
{
    "id": "01937015-462f-7cb5-86bb-d06c56dc5ab3",
    "time": 1732752262,
    "log_kind": "System",
    "pdp_id": "75f0dc93-0a90-4076-95fa-dc16d3f00375",
    "msg": "Cedarling Authz initialized successfully",
    "application_id": "TestApp"
}      
```

### Decision Log Sample

The result of the authorization is quite extensive because we log all `cedar-policy` entity information for forensic analysis. We cannot truncate the data, as it may contain critical information.

```json
{
    "id": "01937015-4649-7aad-8df8-4976e4bd8565",
    "time": 1732752262,
    "log_kind": "Decision",
    "pdp_id": "75f0dc93-0a90-4076-95fa-dc16d3f00375",
    "msg": "Result of authorize.",
    "application_id": "TestApp",
    "action": "Jans::Action::\"Read\"",
    "resource": "Jans::Application::\"some_id\"",
    "context": {
        "user_agent": "Linux",
        "operating_system": "Linux",
        "network_type": "Local",
        "network": "127.0.0.1",
        "geolocation": [
            "America"
        ],
        "fraud_indicators": [
            "Allowed"
        ],
        "device_health": [
            "Healthy"
        ],
        "current_time": 1732752262
    },
    "entities": [
        {
            "uid": {
                "type": "Jans::Action",
                "id": "PUT"
            },
            "attrs": {},
            "parents": []
        },
        {
            "uid": {
                "type": "Jans::Action",
                "id": "Share"
            },
            "attrs": {},
            "parents": []
        },
        {
            "uid": {
                "type": "Jans::Action",
                "id": "PATCH"
            },
            "attrs": {},
            "parents": []
        },
        {
            "uid": {
                "type": "Jans::Action",
                "id": "HEAD"
            },
            "attrs": {},
            "parents": []
        },
        {
            "uid": {
                "type": "Jans::Action",
                "id": "Monitor"
            },
            "attrs": {},
            "parents": []
        },
        {
            "uid": {
                "type": "Jans::Action",
                "id": "Compare"
            },
            "attrs": {},
            "parents": []
        },
        {
            "uid": {
                "type": "Jans::User",
                "id": "qzxn1Scrb9lWtGxVedMCky-Ql_ILspZaQA6fyuYktw0"
            },
            "attrs": {
                "sub": "qzxn1Scrb9lWtGxVedMCky-Ql_ILspZaQA6fyuYktw0",
                "role": [
                    "CasaAdmin"
                ],
                "email": {
                    "domain": "jans.test",
                    "uid": "admin"
                }
            },
            "parents": [
                {
                    "type": "Jans::Role",
                    "id": "CasaAdmin"
                }
            ]
        },
        {
            "uid": {
                "type": "Jans::id_token",
                "id": "ijLZO1ooRyWrgIn7cIdNyA"
            },
            "attrs": {
                "sub": "qzxn1Scrb9lWtGxVedMCky-Ql_ILspZaQA6fyuYktw0",
                "acr": "simple_password_auth",
                "exp": 1731956630,
                "jti": "ijLZO1ooRyWrgIn7cIdNyA",
                "amr": [],
                "aud": "d7f71bea-c38d-4caf-a1ba-e43c74a11a62",
                "iss": {
                    "__entity": {
                        "type": "Jans::TrustedIssuer",
                        "id": "https://account.gluu.org"
                    }
                },
                "iat": 1731953030
            },
            "parents": []
        },
        {
            "uid": {
                "type": "Jans::Action",
                "id": "Test"
            },
            "attrs": {},
            "parents": []
        },
        {
            "uid": {
                "type": "Jans::Workload",
                "id": "d7f71bea-c38d-4caf-a1ba-e43c74a11a62"
            },
            "attrs": {
                "iss": {
                    "__entity": {
                        "type": "Jans::TrustedIssuer",
                        "id": "https://account.gluu.org"
                    }
                },
                "client_id": "d7f71bea-c38d-4caf-a1ba-e43c74a11a62"
            },
            "parents": []
        },
        {
            "uid": {
                "type": "Jans::Action",
                "id": "Write"
            },
            "attrs": {},
            "parents": []
        },
        {
            "uid": {
                "type": "Jans::Action",
                "id": "Read"
            },
            "attrs": {},
            "parents": []
        },
        {
            "uid": {
                "type": "Jans::Role",
                "id": "CasaAdmin"
            },
            "attrs": {},
            "parents": []
        },
        {
            "uid": {
                "type": "Jans::Action",
                "id": "Search"
            },
            "attrs": {},
            "parents": []
        },
        {
            "uid": {
                "type": "Jans::Application",
                "id": "some_id"
            },
            "attrs": {
                "name": "Some Application",
                "app_id": "application_id",
                "url": {
                    "host": "jans.test",
                    "path": "/protected-endpoint",
                    "protocol": "http"
                }
            },
            "parents": []
        },
        {
            "uid": {
                "type": "Jans::Action",
                "id": "GET"
            },
            "attrs": {},
            "parents": []
        },
        {
            "uid": {
                "type": "Jans::Action",
                "id": "Execute"
            },
            "attrs": {},
            "parents": []
        },
        {
            "uid": {
                "type": "Jans::Access_token",
                "id": "uZUh1hDUQo6PFkBPnwpGzg"
            },
            "attrs": {
                "nbf": 1731953030,
                "scope": [
                    "email",
                    "openid",
                    "profile",
                    "role"
                ],
                "exp": 1732121460,
                "aud": "d7f71bea-c38d-4caf-a1ba-e43c74a11a62",
                "iss": {
                    "__entity": {
                        "type": "Jans::TrustedIssuer",
                        "id": "https://account.gluu.org"
                    }
                },
                "jti": "uZUh1hDUQo6PFkBPnwpGzg",
                "iat": 1731953030
            },
            "parents": []
        },
        {
            "uid": {
                "type": "Jans::Userinfo_token",
                "id": "OIn3g1SPSDSKAYDzENVoug"
            },
            "attrs": {
                "aud": "d7f71bea-c38d-4caf-a1ba-e43c74a11a62",
                "jti": "OIn3g1SPSDSKAYDzENVoug",
                "email": {
                    "dost",
                    "uid": "admst",
                    "uid": "admst",
                    "uid": "admst",
                    "uid": "admin"
                },
                "name": "Default Admin User",
                "iss": {
                    "__entity": {
                        "type": "Jans::TrustedIssuer",
                        "id": "https://account.gluu.org"
                    }
                },
                "role": [
                    "CasaAdmin"
                ],
                "sub": "qzxn1Scrb9lWtGxVedMCky-Ql_ILspZaQA6fyuYktw0"
            },
            "parents": []
        },
        {
            "uid": {
                "type": "Jans::Action",
                "id": "DELETE"
            },
            "attrs": {},
            "parents": []
        },
        {
            "uid": {
                "type": "Jans::Action",
                "id": "Tag"
            },
            "attrs": {},
            "parents": []
        }
    ],
    "person_principal": "Jans::User::\"qzxn1Scrb9lWtGxVedMCky-Ql_ILspZaQA6fyuYktw0\"",
    "person_diagnostics": {
        "reason": [
            {
                "id": "840da5d85403f35ea76519ed1a18a33989f855bf1cf8",
                "description": "simple policy example for principal user"
            }
        ],
        "errors": []
    },
    "person_decision": "ALLOW",
    "workload_principal": "Jans::Workload::\"d7f71bea-c38d-4caf-a1ba-e43c74a11a62\"",
    "workload_diagnostics": {
        "reason": [
            {
                "id": "444da5d85403f35ea76519ed1a18a33989f855bf1cf8",
                "description": "simple policy example for principal workload"
            }
        ],
        "errors": []
    },
    "workload_decision": "ALLOW",
    "authorized": true
=======
## Startup Message

```json
{
    "id": "01937359-8968-766e-bc4a-82df4aa1f4bf",
    "time": 1732807068,
    "log_kind": "System",
    "pdp_id": "b862f21f-bcb1-4618-995d-ba7041e9bd16",
    "msg": "Cedarling Authz initialized successfully",
    "application_id": "TestApp",
    "cedar_lang_version": "4.1.0",
    "cedar_sdk_version": "4.2.2"
>>>>>>> 20ed1733
}
```<|MERGE_RESOLUTION|>--- conflicted
+++ resolved
@@ -37,7 +37,6 @@
 evidence of usage of the domain's externalized policies. The logs are also useful for forensic
 analysis to show everything the attacker attempted, both allowed and denied.
 
-<<<<<<< HEAD
 ## Sample logs
 
 The JSON in this document is formatted for readability but is not prettified in the actual implementation.  
@@ -58,7 +57,9 @@
     "log_kind": "System",
     "pdp_id": "75f0dc93-0a90-4076-95fa-dc16d3f00375",
     "msg": "Cedarling Authz initialized successfully",
-    "application_id": "TestApp"
+    "application_id": "TestApp",
+    "cedar_lang_version": "4.1.0",
+    "cedar_sdk_version": "4.2.2"
 }      
 ```
 
@@ -368,19 +369,5 @@
     },
     "workload_decision": "ALLOW",
     "authorized": true
-=======
-## Startup Message
-
-```json
-{
-    "id": "01937359-8968-766e-bc4a-82df4aa1f4bf",
-    "time": 1732807068,
-    "log_kind": "System",
-    "pdp_id": "b862f21f-bcb1-4618-995d-ba7041e9bd16",
-    "msg": "Cedarling Authz initialized successfully",
-    "application_id": "TestApp",
-    "cedar_lang_version": "4.1.0",
-    "cedar_sdk_version": "4.2.2"
->>>>>>> 20ed1733
 }
 ```