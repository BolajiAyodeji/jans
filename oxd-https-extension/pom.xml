--- conflicted
+++ resolved
@@ -4,21 +4,13 @@
 
     <modelVersion>4.0.0</modelVersion>
     <artifactId>oxd-https-extension</artifactId>
-<<<<<<< HEAD
     <version>3.2.0-SNAPSHOT</version>
-=======
-    <version>3.1.4-SNAPSHOT</version>
->>>>>>> f9e8e5d7
     <name>oxd-https-extension</name>
 
     <parent>
         <groupId>org.xdi</groupId>
         <artifactId>oxd</artifactId>
-<<<<<<< HEAD
         <version>3.2.0-SNAPSHOT</version>
-=======
-        <version>3.1.4-SNAPSHOT</version>
->>>>>>> f9e8e5d7
     </parent>
 
     <dependencyManagement>
