/*
 * Janssen Project software is available under the MIT License (2008). See http://opensource.org/licenses/MIT for full text.
 *
 * Copyright (c) 2020, Janssen Project
 */

package io.jans.configapi.rest;

import io.jans.configapi.configuration.ObjectMapperContextResolver;
import io.jans.configapi.rest.resource.AcrsResource;
import io.jans.configapi.rest.resource.AttributesResource;
import io.jans.configapi.rest.resource.CacheConfigurationResource;
import io.jans.configapi.rest.resource.ClientsResource;
import io.jans.configapi.rest.resource.ConfigResource;
import io.jans.configapi.rest.resource.ConfigSmtpResource;
import io.jans.configapi.rest.resource.CouchbaseConfigurationResource;
import io.jans.configapi.rest.resource.CustomScriptResource;
import io.jans.configapi.rest.resource.Fido2ConfigResource;
import io.jans.configapi.rest.resource.JwksResource;
import io.jans.configapi.rest.resource.LdapConfigurationResource;
import io.jans.configapi.rest.resource.LoggingResource;
import io.jans.configapi.rest.resource.ScopesResource;
import io.jans.configapi.rest.resource.UmaResourcesResource;

import java.util.HashSet;
import java.util.Set;
import javax.ws.rs.ApplicationPath;
import javax.ws.rs.core.Application;

/**
 * @author Mougang T.Gasmyr
 *
 */
@ApplicationPath("/api/v1")
public class ApiApplication extends Application {

    @Override
    public Set<Class<?>> getClasses() {
        HashSet<Class<?>> classes = new HashSet<Class<?>>();
<<<<<<< HEAD

        // General
        classes.add(ObjectMapperContextResolver.class);

        // oAuth Config
        classes.add(AcrsResource.class);
        classes.add(AttributesResource.class);
=======
        
        //General
        classes.add(ObjectMapperContextResolver.class);
        
        //oAuth Config       
        classes.add(AcrsResource.class);
        classes.add(AttributesResource.class);        
>>>>>>> 2aadbfee
        classes.add(CacheConfigurationResource.class);
        classes.add(ClientsResource.class);
        classes.add(ConfigResource.class);
        classes.add(ConfigSmtpResource.class);
        classes.add(CouchbaseConfigurationResource.class);
<<<<<<< HEAD
        classes.add(CustomScriptResource.class);
        classes.add(Fido2ConfigResource.class);
        classes.add(JwksResource.class);
        classes.add(LdapConfigurationResource.class);
        classes.add(LoggingResource.class);
        classes.add(ScopesResource.class);
        classes.add(UmaResourcesResource.class);

=======
        classes.add(CustomScriptResource.class);        
        classes.add(Fido2ConfigResource.class);        
        classes.add(JwksResource.class);        
        classes.add(LdapConfigurationResource.class);
        classes.add(LoggingResource.class);        
        classes.add(ScopesResource.class);        
        classes.add(UmaResourcesResource.class);        
        
        
>>>>>>> 2aadbfee
        return classes;
    }
}<|MERGE_RESOLUTION|>--- conflicted
+++ resolved
@@ -7,21 +7,7 @@
 package io.jans.configapi.rest;
 
 import io.jans.configapi.configuration.ObjectMapperContextResolver;
-import io.jans.configapi.rest.resource.AcrsResource;
-import io.jans.configapi.rest.resource.AttributesResource;
-import io.jans.configapi.rest.resource.CacheConfigurationResource;
-import io.jans.configapi.rest.resource.ClientsResource;
-import io.jans.configapi.rest.resource.ConfigResource;
-import io.jans.configapi.rest.resource.ConfigSmtpResource;
-import io.jans.configapi.rest.resource.CouchbaseConfigurationResource;
-import io.jans.configapi.rest.resource.CustomScriptResource;
-import io.jans.configapi.rest.resource.Fido2ConfigResource;
-import io.jans.configapi.rest.resource.JwksResource;
-import io.jans.configapi.rest.resource.LdapConfigurationResource;
-import io.jans.configapi.rest.resource.LoggingResource;
-import io.jans.configapi.rest.resource.ScopesResource;
-import io.jans.configapi.rest.resource.UmaResourcesResource;
-
+import io.jans.configapi.rest.resource.*;
 import java.util.HashSet;
 import java.util.Set;
 import javax.ws.rs.ApplicationPath;
@@ -37,7 +23,6 @@
     @Override
     public Set<Class<?>> getClasses() {
         HashSet<Class<?>> classes = new HashSet<Class<?>>();
-<<<<<<< HEAD
 
         // General
         classes.add(ObjectMapperContextResolver.class);
@@ -45,21 +30,11 @@
         // oAuth Config
         classes.add(AcrsResource.class);
         classes.add(AttributesResource.class);
-=======
-        
-        //General
-        classes.add(ObjectMapperContextResolver.class);
-        
-        //oAuth Config       
-        classes.add(AcrsResource.class);
-        classes.add(AttributesResource.class);        
->>>>>>> 2aadbfee
         classes.add(CacheConfigurationResource.class);
         classes.add(ClientsResource.class);
         classes.add(ConfigResource.class);
         classes.add(ConfigSmtpResource.class);
         classes.add(CouchbaseConfigurationResource.class);
-<<<<<<< HEAD
         classes.add(CustomScriptResource.class);
         classes.add(Fido2ConfigResource.class);
         classes.add(JwksResource.class);
@@ -68,17 +43,6 @@
         classes.add(ScopesResource.class);
         classes.add(UmaResourcesResource.class);
 
-=======
-        classes.add(CustomScriptResource.class);        
-        classes.add(Fido2ConfigResource.class);        
-        classes.add(JwksResource.class);        
-        classes.add(LdapConfigurationResource.class);
-        classes.add(LoggingResource.class);        
-        classes.add(ScopesResource.class);        
-        classes.add(UmaResourcesResource.class);        
-        
-        
->>>>>>> 2aadbfee
         return classes;
     }
 }