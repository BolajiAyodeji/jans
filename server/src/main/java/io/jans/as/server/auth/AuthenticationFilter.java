/*
 * Janssen Project software is available under the Apache License (2004). See http://www.apache.org/licenses/ for full text.
 *
 * Copyright (c) 2020, Janssen Project
 */

package io.jans.as.server.auth;

import io.jans.as.common.model.registration.Client;
import io.jans.as.model.authorize.AuthorizeRequestParam;
import io.jans.as.model.common.AuthenticationMethod;
<<<<<<< HEAD
import io.jans.as.model.common.GrantType;
=======
import io.jans.as.model.config.Constants;
>>>>>>> e47eaea4
import io.jans.as.model.configuration.AppConfiguration;
import io.jans.as.model.crypto.AbstractCryptoProvider;
import io.jans.as.model.error.ErrorResponseFactory;
import io.jans.as.model.exception.InvalidJwtException;
import io.jans.as.model.jwk.JSONWebKey;
import io.jans.as.model.jwk.JSONWebKeySet;
import io.jans.as.model.jwt.DPoP;
import io.jans.as.model.jwt.DPoPJwtPayloadParam;
import io.jans.as.model.jwt.Jwt;
import io.jans.as.model.jwt.JwtType;
import io.jans.as.model.token.ClientAssertionType;
import io.jans.as.model.token.TokenErrorResponseType;
import io.jans.as.model.token.TokenRequestParam;
import io.jans.as.model.util.Util;
import io.jans.as.server.model.common.*;
import io.jans.as.server.model.ldap.TokenLdap;
import io.jans.as.server.model.token.ClientAssertion;
import io.jans.as.server.model.token.HttpAuthTokenType;
import io.jans.as.server.service.*;
import io.jans.as.server.service.token.TokenService;
import io.jans.as.server.util.ServerUtil;
import io.jans.as.server.util.TokenHashUtil;
import io.jans.model.security.Identity;
import io.jans.service.CacheService;
import io.jans.util.StringHelper;
import org.apache.commons.codec.binary.Base64;
import org.apache.commons.lang.StringUtils;
import org.apache.http.HttpHeaders;
import org.apache.http.HttpStatus;
import org.apache.http.entity.ContentType;
import org.jetbrains.annotations.NotNull;
import org.slf4j.Logger;

import javax.inject.Inject;
import javax.servlet.*;
import javax.servlet.annotation.WebFilter;
import javax.servlet.http.HttpServletRequest;
import javax.servlet.http.HttpServletResponse;
import javax.ws.rs.WebApplicationException;
import java.io.IOException;
import java.io.PrintWriter;
import java.net.URLDecoder;
import java.nio.charset.StandardCharsets;
import java.util.Date;
import java.util.List;

import static io.jans.as.model.ciba.BackchannelAuthenticationErrorResponseType.INVALID_REQUEST;
import static io.jans.as.model.util.Util.escapeLog;
import static org.apache.commons.lang3.BooleanUtils.isTrue;

/**
 * @author Javier Rojas Blum
 * @version September 30, 2021
 */
@WebFilter(
        asyncSupported = true,
        urlPatterns = {
                "/restv1/authorize",
                "/restv1/token",
                "/restv1/userinfo",
                "/restv1/revoke",
                "/restv1/revoke_session",
                "/restv1/bc-authorize",
                "/restv1/par",
                "/restv1/device_authorization"},
        displayName = "oxAuth")
public class AuthenticationFilter implements Filter {

    private static final String REALM_CONSTANT = "jans-auth";

    @Inject
    private Logger log;

    @Inject
    private Authenticator authenticator;

    @Inject
    private SessionIdService sessionIdService;

    @Inject
    private CookieService cookieService;

    @Inject
    private ClientService clientService;

    @Inject
    private ClientFilterService clientFilterService;

    @Inject
    private ErrorResponseFactory errorResponseFactory;

    @Inject
    private AppConfiguration appConfiguration;

    @Inject
    private Identity identity;

    @Inject
    private AuthorizationGrantList authorizationGrantList;

    @Inject
    private AbstractCryptoProvider cryptoProvider;

    @Inject
    private MTLSService mtlsService;

    @Inject
    private TokenService tokenService;

    @Inject
    private CacheService cacheService;

    @Inject
    private GrantService grantService;

    private String realm;

    @Override
    public void init(FilterConfig filterConfig) throws ServletException {
        // nothing
    }

    @Override
    public void doFilter(ServletRequest servletRequest, ServletResponse servletResponse, final FilterChain filterChain) throws IOException, ServletException {
        final HttpServletRequest httpRequest = (HttpServletRequest) servletRequest;
        final HttpServletResponse httpResponse = (HttpServletResponse) servletResponse;

        try {
            final String requestUrl = httpRequest.getRequestURL().toString();
            log.trace("Get request to: '{}'", requestUrl);

            boolean tokenEndpoint = requestUrl.endsWith("/token");
            boolean tokenRevocationEndpoint = requestUrl.endsWith("/revoke");
            boolean backchannelAuthenticationEnpoint = requestUrl.endsWith("/bc-authorize");
            boolean deviceAuthorizationEndpoint = requestUrl.endsWith("/device_authorization");
            boolean revokeSessionEndpoint = requestUrl.endsWith("/revoke_session");
            boolean isParEndpoint = requestUrl.endsWith("/par");
<<<<<<< HEAD
            String authorizationHeader = httpRequest.getHeader("Authorization");
            String dpopHeader = httpRequest.getHeader("DPoP");
=======
            String authorizationHeader = httpRequest.getHeader(Constants.AUTHORIZATION);
>>>>>>> e47eaea4

            if (processMTLS(httpRequest, httpResponse, filterChain)) {
                return;
            }

            if ((tokenRevocationEndpoint || deviceAuthorizationEndpoint) && clientService.isPublic(httpRequest.getParameter(Constants.CLIENT_ID))) {
                log.trace("Skipped authentication for {} for public client.", tokenRevocationEndpoint ? "Token Revocation" : "Device Authorization");
                filterChain.doFilter(httpRequest, httpResponse);
                return;
            }

            if (tokenEndpoint || revokeSessionEndpoint || tokenRevocationEndpoint || deviceAuthorizationEndpoint || isParEndpoint) {
                log.debug("Starting endpoint authentication {}", requestUrl);

                // #686 : allow authenticated client via user access_token
                final String accessToken = tokenService.getToken(authorizationHeader,
                        HttpAuthTokenType.Bearer, HttpAuthTokenType.AccessToken);
                if (StringUtils.isNotBlank(accessToken)) {
                    processAuthByAccessToken(accessToken, httpRequest, httpResponse, filterChain);
                    return;
                }

                if (httpRequest.getParameter(Constants.CLIENT_ASSERTION) != null
                        && httpRequest.getParameter(Constants.CLIENT_ASSERTION_TYPE) != null) {
                    log.debug("Starting JWT token endpoint authentication");
                    processJwtAuth(httpRequest, httpResponse, filterChain);
                } else if (tokenService.isBasicAuthToken(authorizationHeader)) {
                    log.debug("Starting Basic Auth token endpoint authentication");
                    processBasicAuth(httpRequest, httpResponse, filterChain);
                } else if (tokenEndpoint && StringUtils.isNotBlank(dpopHeader)) {
                    processDPoP(httpRequest, httpResponse, filterChain);
                } else {
                    log.debug("Starting POST Auth token endpoint authentication");
                    processPostAuth(clientFilterService, httpRequest, httpResponse, filterChain, tokenEndpoint);
                }
            } else if (backchannelAuthenticationEnpoint) {
                if (httpRequest.getParameter(Constants.CLIENT_ASSERTION) != null
                        && httpRequest.getParameter(Constants.CLIENT_ASSERTION_TYPE) != null) {
                    log.debug("Starting JWT token endpoint authentication");
                    processJwtAuth(httpRequest, httpResponse, filterChain);
                } else if (tokenService.isBasicAuthToken(authorizationHeader)) {
                    processBasicAuth(httpRequest, httpResponse, filterChain);
                } else {
                    String entity = errorResponseFactory.getErrorAsJson(INVALID_REQUEST);
                    httpResponse.setStatus(HttpStatus.SC_BAD_REQUEST);
                    httpResponse.addHeader(Constants.WWW_AUTHENTICATE, getRealmHeaderValue());
                    httpResponse.setContentType(ContentType.APPLICATION_JSON.toString());
                    httpResponse.setHeader(HttpHeaders.CONTENT_LENGTH, String.valueOf(entity.length()));
                    PrintWriter out = httpResponse.getWriter();
                    out.print(entity);
                    out.flush();
                }
            } else if (authorizationHeader != null && !tokenService.isNegotiateAuthToken(authorizationHeader)) {
                if (tokenService.isBearerAuthToken(authorizationHeader)) {
                    processBearerAuth(httpRequest, httpResponse, filterChain);
                } else if (tokenService.isBasicAuthToken(authorizationHeader)) {
                    processBasicAuth(httpRequest, httpResponse, filterChain);
                } else {
                    httpResponse.addHeader(Constants.WWW_AUTHENTICATE, getRealmHeaderValue());
                    httpResponse.sendError(401, "Not authorized");
                }
            } else {
                String sessionId = cookieService.getSessionIdFromCookie(httpRequest);
                List<io.jans.as.model.common.Prompt> prompts = io.jans.as.model.common.Prompt.fromString(httpRequest.getParameter(AuthorizeRequestParam.PROMPT), " ");

                if (StringUtils.isBlank(sessionId) && isTrue(appConfiguration.getSessionIdRequestParameterEnabled())) {
                    sessionId = httpRequest.getParameter(AuthorizeRequestParam.SESSION_ID);
                }

                SessionId sessionIdObject = null;
                if (StringUtils.isNotBlank(sessionId)) {
                    sessionIdObject = sessionIdService.getSessionId(sessionId);
                }
                if (sessionIdObject != null && SessionIdState.AUTHENTICATED == sessionIdObject.getState()
                        && !prompts.contains(io.jans.as.model.common.Prompt.LOGIN)) {
                    processSessionAuth(sessionId, httpRequest, httpResponse, filterChain);
                } else {
                    filterChain.doFilter(httpRequest, httpResponse);
                }
            }
        } catch (WebApplicationException ex) {
            log.trace(ex.getMessage(), ex);
            if (ex.getResponse() != null) {
                sendResponse(httpResponse, ex);
                return;
            }
            log.error(ex.getMessage(), ex);
        } catch (Exception ex) {
            log.error(ex.getMessage(), ex);
        }
    }

    @NotNull
    public String getRealmHeaderValue() {
        return String.format("Basic realm=\"%s\"", getRealm());
    }

    /**
     * @return whether successful or not
     */
    private boolean processMTLS(HttpServletRequest httpRequest, HttpServletResponse httpResponse, FilterChain filterChain) throws Exception {
        if (cryptoProvider == null) {
            log.debug("Unable to create cryptoProvider.");
            return false;
        }

        final String clientId = httpRequest.getParameter(Constants.CLIENT_ID);
        if (StringUtils.isNotBlank(clientId)) {
            final Client client = clientService.getClient(clientId);
            if (client != null &&
                    (client.getAuthenticationMethod() == io.jans.as.model.common.AuthenticationMethod.TLS_CLIENT_AUTH ||
                            client.getAuthenticationMethod() == io.jans.as.model.common.AuthenticationMethod.SELF_SIGNED_TLS_CLIENT_AUTH)) {
                return mtlsService.processMTLS(httpRequest, httpResponse, filterChain, client);
            }
        }
        return false;
    }

    private void processAuthByAccessToken(String accessToken, HttpServletRequest httpRequest, HttpServletResponse httpResponse, FilterChain filterChain) {
        try {
            log.trace("Authenticating client by access token {} ...", accessToken);
            if (StringUtils.isBlank(accessToken)) {
                sendError(httpResponse);
                return;
            }

            AuthorizationGrant grant = authorizationGrantList.getAuthorizationGrantByAccessToken(accessToken);
            if (grant == null) {
                sendError(httpResponse);
                return;
            }
            final AbstractToken accessTokenObj = grant.getAccessToken(accessToken);
            if (accessTokenObj == null || !accessTokenObj.isValid()) {
                sendError(httpResponse);
                return;
            }

            Client client = grant.getClient();
            authenticator.configureSessionClient(client);
            filterChain.doFilter(httpRequest, httpResponse);
            return;
        } catch (Exception ex) {
            log.error("Failed to authenticate client by access_token", ex);
        }

        sendError(httpResponse);
    }

    private void processSessionAuth(String sessionId, HttpServletRequest httpRequest, HttpServletResponse httpResponse, FilterChain filterChain) {
        boolean requireAuth;

        requireAuth = !authenticator.authenticateBySessionId(sessionId);
        if (log.isTraceEnabled())
            log.trace("Process Session Auth, sessionId = {}, requireAuth = {}", escapeLog(sessionId), requireAuth);

        if (!requireAuth) {
            try {
                filterChain.doFilter(httpRequest, httpResponse);
            } catch (Exception ex) {
                log.error("Failed to process session authentication", ex);
                requireAuth = true;
            }
        }

        if (requireAuth) {
            sendError(httpResponse);
        }
    }

    private void processBasicAuth(HttpServletRequest servletRequest, HttpServletResponse servletResponse, FilterChain filterChain) {
        boolean requireAuth = true;

        try {
            String header = servletRequest.getHeader(Constants.AUTHORIZATION);
            if (tokenService.isBasicAuthToken(header)) {
                String base64Token = tokenService.getBasicToken(header);
                String token = new String(Base64.decodeBase64(base64Token), StandardCharsets.UTF_8);

                String username = "";
                String password = "";
                int delim = token.indexOf(":");

                if (delim != -1) {
                    // Jans Auth #677 URL decode the username and password
                    username = URLDecoder.decode(token.substring(0, delim), Util.UTF8_STRING_ENCODING);
                    password = URLDecoder.decode(token.substring(delim + 1), Util.UTF8_STRING_ENCODING);
                }

                requireAuth = !StringHelper.equals(username, identity.getCredentials().getUsername())
                        || !identity.isLoggedIn();

                // Only authenticate if username doesn't match Identity.username
                // and user isn't authenticated
                if (requireAuth && !username.equals(identity.getCredentials().getUsername()) || !identity.isLoggedIn()) {
                    identity.getCredentials().setUsername(username);
                    identity.getCredentials().setPassword(password);

                    if (servletRequest.getRequestURI().endsWith("/token")
                            || servletRequest.getRequestURI().endsWith("/revoke")
                            || servletRequest.getRequestURI().endsWith("/revoke_session")
                            || servletRequest.getRequestURI().endsWith("/userinfo")
                            || servletRequest.getRequestURI().endsWith("/bc-authorize")
                            || servletRequest.getRequestURI().endsWith("/par")
                            || servletRequest.getRequestURI().endsWith("/device_authorization")) {
                        Client client = clientService.getClient(username);
                        if (client == null
                                || io.jans.as.model.common.AuthenticationMethod.CLIENT_SECRET_BASIC != client.getAuthenticationMethod()) {
                            throw new Exception("The Token Authentication Method is not valid.");
                        }
                        requireAuth = !authenticator.authenticateClient(servletRequest);
                    } else {
                        requireAuth = !authenticator.authenticateUser(servletRequest);
                    }
                }
            }

            if (!requireAuth) {
                filterChain.doFilter(servletRequest, servletResponse);
                return;
            }
        } catch (Exception ex) {
            log.info("Basic authentication failed", ex);
        }

        if (requireAuth && !identity.isLoggedIn()) {
            sendError(servletResponse);
        }
    }

    private void processBearerAuth(HttpServletRequest servletRequest, HttpServletResponse servletResponse,
                                   FilterChain filterChain) {
        try {
            String header = servletRequest.getHeader(Constants.AUTHORIZATION);
            if (tokenService.isBearerAuthToken(header)) {
                filterChain.doFilter(servletRequest, servletResponse);
            }
        } catch (Exception ex) {
            log.info("Bearer authorization failed.", ex);
        }
    }

    private void processPostAuth(ClientFilterService clientFilterService, HttpServletRequest servletRequest,
                                 HttpServletResponse servletResponse, FilterChain filterChain, boolean tokenEndpoint) {
        try {
            String clientId = "";
            String clientSecret = "";
            boolean isExistUserPassword = false;
            if (StringHelper.isNotEmpty(servletRequest.getParameter(Constants.CLIENT_ID))
                    && StringHelper.isNotEmpty(servletRequest.getParameter("client_secret"))) {
                clientId = servletRequest.getParameter(Constants.CLIENT_ID);
                clientSecret = servletRequest.getParameter("client_secret");
                isExistUserPassword = true;
            }
            log.trace("isExistUserPassword: {}", isExistUserPassword);

            boolean requireAuth = !StringHelper.equals(clientId, identity.getCredentials().getUsername())
                    || !identity.isLoggedIn();
            log.debug("requireAuth: '{}'", requireAuth);

            if (requireAuth) {
                if (isExistUserPassword) {
                    Client client = clientService.getClient(clientId);
                    if (client != null && io.jans.as.model.common.AuthenticationMethod.CLIENT_SECRET_POST == client.getAuthenticationMethod()) {
                        // Only authenticate if username doesn't match
                        // Identity.username and user isn't authenticated
                        if (!clientId.equals(identity.getCredentials().getUsername()) || !identity.isLoggedIn()) {
                            identity.logout();

                            identity.getCredentials().setUsername(clientId);
                            identity.getCredentials().setPassword(clientSecret);

                            requireAuth = !authenticator.authenticateClient(servletRequest);
                        } else {
                            authenticator.configureSessionClient(client);
                        }
                    }
                } else if (Boolean.TRUE.equals(appConfiguration.getClientAuthenticationFiltersEnabled())) {
                    String clientDn = clientFilterService
                            .processAuthenticationFilters(servletRequest.getParameterMap());
                    if (clientDn != null) {
                        Client client = clientService.getClientByDn(clientDn);

                        identity.logout();

                        identity.getCredentials().setUsername(client.getClientId());
                        identity.getCredentials().setPassword(null);

                        requireAuth = !authenticator.authenticateClient(servletRequest, true);
                    }
                } else if (tokenEndpoint) {
                    Client client = clientService.getClient(servletRequest.getParameter(Constants.CLIENT_ID));
                    if (client != null && client.getAuthenticationMethod() == AuthenticationMethod.NONE) {
                        identity.logout();

                        identity.getCredentials().setUsername(client.getClientId());
                        identity.getCredentials().setPassword(null);

                        requireAuth = !authenticator.authenticateClient(servletRequest, true);
                    }
                }
            }

            if (!requireAuth) {
                filterChain.doFilter(servletRequest, servletResponse);
                return;
            }

            if (!identity.isLoggedIn()) {
                sendError(servletResponse);
            }
        } catch (Exception ex) {
            log.error("Post authentication failed.", ex);
        }
    }

    private void processJwtAuth(HttpServletRequest servletRequest, HttpServletResponse servletResponse,
                                FilterChain filterChain) {
        boolean authorized = false;

        try {
            if (servletRequest.getParameter(Constants.CLIENT_ASSERTION) != null
                    && servletRequest.getParameter(Constants.CLIENT_ASSERTION_TYPE) != null) {
                String clientId = servletRequest.getParameter(Constants.CLIENT_ID);
                ClientAssertionType clientAssertionType = ClientAssertionType
                        .fromString(servletRequest.getParameter(Constants.CLIENT_ASSERTION_TYPE));
                String encodedAssertion = servletRequest.getParameter(Constants.CLIENT_ASSERTION);

                if (clientAssertionType == ClientAssertionType.JWT_BEARER) {
                    ClientAssertion clientAssertion = new ClientAssertion(appConfiguration, cryptoProvider, clientId,
                            clientAssertionType, encodedAssertion);

                    String username = clientAssertion.getSubjectIdentifier();
                    String password = clientAssertion.getClientSecret();

                    // Only authenticate if username doesn't match
                    // Identity.username and user isn't authenticated
                    if (!username.equals(identity.getCredentials().getUsername()) || !identity.isLoggedIn()) {
                        identity.getCredentials().setUsername(username);
                        identity.getCredentials().setPassword(password);

                        authenticator.authenticateClient(servletRequest, true);
                        authorized = true;
                    }
                }
            }

            filterChain.doFilter(servletRequest, servletResponse);
        } catch (ServletException | IOException | InvalidJwtException ex) {
            log.info("JWT authentication failed.", ex);
        }

        if (!authorized) {
            sendError(servletResponse);
        }
    }

    private void processDPoP(HttpServletRequest servletRequest, HttpServletResponse servletResponse,
                             FilterChain filterChain) {
        boolean validDPoPProof = false;
        boolean authorized = false;
        String errorReason = null;

        try {
            String dpopStr = servletRequest.getHeader(TokenRequestParam.DPOP);
            Jwt dpop = DPoP.parseOrThrow(dpopStr);
            GrantType grantType = GrantType.fromString(servletRequest.getParameter("grant_type"));

            // Validate Header
            if (dpop.getHeader().getType() != JwtType.DPOP_PLUS_JWT) {
                throw new InvalidJwtException("Invalid DPoP Proof Header. The typ header must be dpop+jwt.");
            }
            if (dpop.getHeader().getSignatureAlgorithm() == null) {
                throw new InvalidJwtException("Invalid DPoP Proof Header. The typ header must be dpop+jwt.");
            }
            if (dpop.getHeader().getJwk() == null) {
                throw new InvalidJwtException("Invalid DPoP Proof Header. The jwk header is required.");
            }

            // Validate Payload
            if (StringUtils.isBlank(dpop.getClaims().getClaimAsString(DPoPJwtPayloadParam.HTM))) {
                throw new InvalidJwtException("Invalid DPoP Proof Payload. The htm param is required.");
            }
            if (StringUtils.isBlank(dpop.getClaims().getClaimAsString(DPoPJwtPayloadParam.HTU))) {
                throw new InvalidJwtException("Invalid DPoP Proof Payload. The htu param is required");
            }
            if (dpop.getClaims().getClaimAsLong(DPoPJwtPayloadParam.IAT) == null) {
                throw new InvalidJwtException("Invalid DPoP Proof Payload. The iat param is required.");
            }
            if (StringUtils.isBlank(dpop.getClaims().getClaimAsString(DPoPJwtPayloadParam.JTI))) {
                throw new InvalidJwtException("Invalid DPoP Proof Payload. The jti param is required");
            } else {
                String jti = dpop.getClaims().getClaimAsString(DPoPJwtPayloadParam.JTI);
                Long iat = dpop.getClaims().getClaimAsLong(DPoPJwtPayloadParam.IAT);
                String htu = dpop.getClaims().getClaimAsString(DPoPJwtPayloadParam.HTU);
                String cacheKey = "dpop_jti_" + jti;
                DPoPJti dPoPJti = (DPoPJti) cacheService.get(cacheKey);

                // Validate the token was issued within an acceptable timeframe.
                int seconds = appConfiguration.getDpopTimeframe();
                long diff = (new Date().getTime() - iat) / 1000;
                if (diff > seconds) {
                    throw new InvalidJwtException("The DPoP token has expired.");
                }

                if (dPoPJti == null) {
                    dPoPJti = new DPoPJti(jti, iat, htu);
                    cacheService.put(appConfiguration.getDpopJtiCacheTime(), cacheKey, dPoPJti);
                } else {
                    throw new InvalidJwtException("Invalid DPoP Proof. The jti param is has been used before.");
                }
            }

            // Validate Signature
            JSONWebKey jwk = JSONWebKey.fromJSONObject(dpop.getHeader().getJwk());
            String dpopJwkThumbprint = jwk.getJwkThumbprint();

            if (dpopJwkThumbprint == null) {
                throw new InvalidJwtException("Invalid DPoP Proof Header. The jwk header is not valid.");
            }

            JSONWebKeySet jwks = new JSONWebKeySet();
            jwks.getKeys().add(jwk);
            if (!cryptoProvider.verifySignature(dpop.getSigningInput(),
                    dpop.getEncodedSignature(), null, jwks.toJSONObject(), null, dpop.getHeader().getSignatureAlgorithm())) {
                throw new InvalidJwtException("Invalid DPoP Proof signature.");
            }
            validDPoPProof = true;

            if (grantType == GrantType.AUTHORIZATION_CODE) {
                final String code = servletRequest.getParameter("code");
                final AuthorizationCodeGrant authorizationCodeGrant = authorizationGrantList.getAuthorizationCodeGrant(code);

                identity.logout();

                identity.getCredentials().setUsername(authorizationCodeGrant.getClient().getClientId());
                identity.getCredentials().setPassword(null);
                authorized = authenticator.authenticateClient(servletRequest, true);

                filterChain.doFilter(servletRequest, servletResponse);
            } else if (grantType == GrantType.REFRESH_TOKEN) {
                final String refreshTokenCode = servletRequest.getParameter("refresh_token");
                TokenLdap tokenLdap;
                if (!ServerUtil.isTrue(appConfiguration.getPersistRefreshTokenInLdap())) {
                    tokenLdap = (TokenLdap) cacheService.get(TokenHashUtil.hash(refreshTokenCode));
                } else {
                    tokenLdap = grantService.getGrantByCode(refreshTokenCode);
                }

                if (!dpopJwkThumbprint.equals(tokenLdap.getDpop())) {
                    throw new InvalidJwtException("Invalid DPoP Proof Header. The jwk header is not valid.");
                }

                AuthorizationGrant authorizationGrant = authorizationGrantList.getAuthorizationGrantByRefreshToken(tokenLdap.getClientId(), refreshTokenCode);

                identity.logout();

                identity.getCredentials().setUsername(authorizationGrant.getClient().getClientId());
                identity.getCredentials().setPassword(null);
                authorized = authenticator.authenticateClient(servletRequest, true);

                filterChain.doFilter(servletRequest, servletResponse);
            }

        } catch (Exception ex) {
            log.info("Invalid DPoP.", ex);
            errorReason = ex.getMessage();
        }

        if (!validDPoPProof) {
            sendBadRequestError(servletResponse, errorReason);
        }

        if (!authorized) {
            sendError(servletResponse);
        }
    }

    private void sendBadRequestError(HttpServletResponse servletResponse, String reason) {
        try (PrintWriter out = servletResponse.getWriter()) {
            servletResponse.setStatus(400);
            servletResponse.setContentType("application/json;charset=UTF-8");
            out.write(errorResponseFactory.errorAsJson(TokenErrorResponseType.INVALID_DPOP_PROOF, reason));
        } catch (IOException ex) {
            log.error(ex.getMessage(), ex);
        }
    }

    private void sendError(HttpServletResponse servletResponse) {
        try (PrintWriter out = servletResponse.getWriter()) {
            servletResponse.setStatus(401);
            servletResponse.addHeader(Constants.WWW_AUTHENTICATE, "Basic realm=\"" + getRealm() + "\"");
            servletResponse.setContentType("application/json;charset=UTF-8");
            out.write(errorResponseFactory.errorAsJson(TokenErrorResponseType.INVALID_CLIENT, "Unable to authenticate client."));
        } catch (IOException ex) {
            log.error(ex.getMessage(), ex);
        }
    }

    private void sendResponse(HttpServletResponse servletResponse, WebApplicationException e) {
        try (PrintWriter out = servletResponse.getWriter()) {
            servletResponse.setStatus(e.getResponse().getStatus());
            servletResponse.addHeader(Constants.WWW_AUTHENTICATE, "Basic realm=\"" + getRealm() + "\"");
            servletResponse.setContentType("application/json;charset=UTF-8");
            out.write(e.getResponse().getEntity().toString());
        } catch (IOException ex) {
            log.error(ex.getMessage(), ex);
        }
    }

    public String getRealm() {
        if (realm != null) {
            return realm;
        } else {
            return REALM_CONSTANT;
        }
    }

    public void setRealm(String realm) {
        this.realm = realm;
    }

    @Override
    public void destroy() {
        // nothing
    }

}<|MERGE_RESOLUTION|>--- conflicted
+++ resolved
@@ -9,11 +9,8 @@
 import io.jans.as.common.model.registration.Client;
 import io.jans.as.model.authorize.AuthorizeRequestParam;
 import io.jans.as.model.common.AuthenticationMethod;
-<<<<<<< HEAD
 import io.jans.as.model.common.GrantType;
-=======
 import io.jans.as.model.config.Constants;
->>>>>>> e47eaea4
 import io.jans.as.model.configuration.AppConfiguration;
 import io.jans.as.model.crypto.AbstractCryptoProvider;
 import io.jans.as.model.error.ErrorResponseFactory;
@@ -34,7 +31,6 @@
 import io.jans.as.server.model.token.HttpAuthTokenType;
 import io.jans.as.server.service.*;
 import io.jans.as.server.service.token.TokenService;
-import io.jans.as.server.util.ServerUtil;
 import io.jans.as.server.util.TokenHashUtil;
 import io.jans.model.security.Identity;
 import io.jans.service.CacheService;
@@ -151,12 +147,8 @@
             boolean deviceAuthorizationEndpoint = requestUrl.endsWith("/device_authorization");
             boolean revokeSessionEndpoint = requestUrl.endsWith("/revoke_session");
             boolean isParEndpoint = requestUrl.endsWith("/par");
-<<<<<<< HEAD
-            String authorizationHeader = httpRequest.getHeader("Authorization");
+            String authorizationHeader = httpRequest.getHeader(Constants.AUTHORIZATION);
             String dpopHeader = httpRequest.getHeader("DPoP");
-=======
-            String authorizationHeader = httpRequest.getHeader(Constants.AUTHORIZATION);
->>>>>>> e47eaea4
 
             if (processMTLS(httpRequest, httpResponse, filterChain)) {
                 return;
@@ -599,7 +591,7 @@
             } else if (grantType == GrantType.REFRESH_TOKEN) {
                 final String refreshTokenCode = servletRequest.getParameter("refresh_token");
                 TokenLdap tokenLdap;
-                if (!ServerUtil.isTrue(appConfiguration.getPersistRefreshTokenInLdap())) {
+                if (!isTrue(appConfiguration.getPersistRefreshTokenInLdap())) {
                     tokenLdap = (TokenLdap) cacheService.get(TokenHashUtil.hash(refreshTokenCode));
                 } else {
                     tokenLdap = grantService.getGrantByCode(refreshTokenCode);
