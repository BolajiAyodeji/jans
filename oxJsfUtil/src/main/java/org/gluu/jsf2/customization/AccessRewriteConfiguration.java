package org.gluu.jsf2.customization;

import org.apache.commons.io.FileUtils;
import org.apache.commons.io.filefilter.DirectoryFileFilter;
import org.apache.commons.io.filefilter.RegexFileFilter;
import org.ocpsoft.rewrite.config.Configuration;
import org.ocpsoft.rewrite.config.ConfigurationBuilder;
import org.ocpsoft.rewrite.param.ParameterizedPatternSyntaxException;
import org.ocpsoft.rewrite.servlet.config.HttpConfigurationProvider;
import org.ocpsoft.rewrite.servlet.config.rule.Join;
<<<<<<< HEAD
import org.w3c.dom.Document;
import org.w3c.dom.NodeList;
=======
import org.python.jline.internal.Log;
>>>>>>> ba42f2a6

import javax.servlet.ServletContext;
import javax.xml.parsers.DocumentBuilder;
import javax.xml.parsers.DocumentBuilderFactory;
import javax.xml.parsers.ParserConfigurationException;
import java.io.File;
import java.util.Collection;
import java.util.HashMap;
import java.util.Map;

/**
 * Created by eugeniuparvan on 4/27/17.
 */
public class AccessRewriteConfiguration extends HttpConfigurationProvider {

    private static String REWRITE = "rewrite";

    @Override
    public Configuration getConfiguration(final ServletContext context) {
        ConfigurationBuilder builder = ConfigurationBuilder.begin();

        DocumentBuilderFactory factory = DocumentBuilderFactory.newInstance();
        factory.setNamespaceAware(true);
        try {
            DocumentBuilder documentBuilder = factory.newDocumentBuilder();
            addRulesForAllXHTML(documentBuilder, context.getRealPath(""), builder);

            if (!Utils.isCustomPagesDirExists())
                return builder;
            addRulesForAllXHTML(documentBuilder, Utils.getCustomPagesPath(), builder);
        } catch (ParserConfigurationException e) {
            //
        }
        return builder;
    }

    private void addRulesForAllXHTML(DocumentBuilder documentBuilder, String path, ConfigurationBuilder builder) {
        Collection<File> xhtmlFiles = FileUtils.listFiles(new File(path), new RegexFileFilter(".*\\.xhtml$"), DirectoryFileFilter.DIRECTORY);
        Collection<File> navigationFiles = FileUtils.listFiles(new File(path), new RegexFileFilter(".*\\.navigation\\.xml"), DirectoryFileFilter.DIRECTORY);
        Map<String, String> rewriteMap = getRewriteMap(documentBuilder, navigationFiles);
        for (File file : xhtmlFiles) {
            String xhtmlPath = file.getAbsolutePath();
            String xhtmlUri = xhtmlPath.substring(path.length(), xhtmlPath.lastIndexOf(".xhtml"));
<<<<<<< HEAD

            String rewriteKey = file.getName().split("\\.")[0];
            if(rewriteMap.containsKey(rewriteKey))
                builder.addRule(Join.path(rewriteMap.get(rewriteKey)).to(xhtmlUri + ".htm"));
            else
                builder.addRule(Join.path(xhtmlUri).to(xhtmlUri + ".htm"));
        }
    }


    private Map<String, String> getRewriteMap(DocumentBuilder documentBuilder, Collection<File> navigationFiles) {
        Map<String, String> xhtmlNameToRewriteRule = new HashMap<String, String>();
        for (File file : navigationFiles) {
            String path = file.getAbsolutePath();
            String navigationName = path.split("/")[path.split("/").length - 1];

            try {
                xhtmlNameToRewriteRule.put(navigationName.split("\\.")[0], getRewritePattern(documentBuilder.parse(file)));
            } catch (Exception e) {
                //
            }
        }
        return xhtmlNameToRewriteRule;
    }

    private String getRewritePattern(Document document) {
        NodeList nodeList = document.getDocumentElement().getChildNodes();
        if (nodeList == null)
            return null;
        for (int i = 0; i < nodeList.getLength(); ++i) {
            if (REWRITE.equals(nodeList.item(i).getNodeName()) && nodeList.item(i).getAttributes() != null && nodeList.item(i).getAttributes().getLength() > 0) {
                return nodeList.item(i).getAttributes().getNamedItem("pattern").getNodeValue();
            }
=======
            try {
				builder.addRule(Join.path(xhtmlUri).to(xhtmlUri + ".htm"));
			} catch (ParameterizedPatternSyntaxException ex) {
				Log.error("Failed to add rule for {}", xhtmlUri, ex);
			}
>>>>>>> ba42f2a6
        }
        return null;
    }

    @Override
    public int priority() {
        return 10;
    }
}<|MERGE_RESOLUTION|>--- conflicted
+++ resolved
@@ -8,12 +8,11 @@
 import org.ocpsoft.rewrite.param.ParameterizedPatternSyntaxException;
 import org.ocpsoft.rewrite.servlet.config.HttpConfigurationProvider;
 import org.ocpsoft.rewrite.servlet.config.rule.Join;
-<<<<<<< HEAD
+
 import org.w3c.dom.Document;
 import org.w3c.dom.NodeList;
-=======
+
 import org.python.jline.internal.Log;
->>>>>>> ba42f2a6
 
 import javax.servlet.ServletContext;
 import javax.xml.parsers.DocumentBuilder;
@@ -57,13 +56,17 @@
         for (File file : xhtmlFiles) {
             String xhtmlPath = file.getAbsolutePath();
             String xhtmlUri = xhtmlPath.substring(path.length(), xhtmlPath.lastIndexOf(".xhtml"));
-<<<<<<< HEAD
 
-            String rewriteKey = file.getName().split("\\.")[0];
+        try {
+          String rewriteKey = file.getName().split("\\.")[0];
             if(rewriteMap.containsKey(rewriteKey))
                 builder.addRule(Join.path(rewriteMap.get(rewriteKey)).to(xhtmlUri + ".htm"));
             else
                 builder.addRule(Join.path(xhtmlUri).to(xhtmlUri + ".htm"));
+			  } catch (ParameterizedPatternSyntaxException ex) {
+				    Log.error("Failed to add rule for {}", xhtmlUri, ex);
+			  }
+            
         }
     }
 
@@ -91,13 +94,6 @@
             if (REWRITE.equals(nodeList.item(i).getNodeName()) && nodeList.item(i).getAttributes() != null && nodeList.item(i).getAttributes().getLength() > 0) {
                 return nodeList.item(i).getAttributes().getNamedItem("pattern").getNodeValue();
             }
-=======
-            try {
-				builder.addRule(Join.path(xhtmlUri).to(xhtmlUri + ".htm"));
-			} catch (ParameterizedPatternSyntaxException ex) {
-				Log.error("Failed to add rule for {}", xhtmlUri, ex);
-			}
->>>>>>> ba42f2a6
         }
         return null;
     }
