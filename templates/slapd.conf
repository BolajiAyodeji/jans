--- conflicted
+++ resolved
@@ -105,13 +105,7 @@
 # Setting Logging Level
 loglevel stats sync
 # Setting for Password Hash Type
-<<<<<<< HEAD
-password-hash {CRYPT}
-# Salt format - '$6$' (SHA512), 12 characters (72 bits)
-password-crypt-salt-format "$6$%.12s"
-=======
 password-hash {BCRYPT}
->>>>>>> d2dc3f8f
 
 #######################################################################
 # Main Database housing all the o=gluu info
